--- conflicted
+++ resolved
@@ -287,42 +287,27 @@
     foreach(test_file ${API_TEST_FILES})
       get_filename_component(file_name "${test_file}" NAME_WE)
       set(test_name "fdb_c_api_test_${file_name}")
-<<<<<<< HEAD
-      add_venv_test(NAME "${test_name}"
+      add_python_venv_test(NAME "${test_name}"
         COMMAND python ${CMAKE_SOURCE_DIR}/bindings/c/test/apitester/run_c_api_tests.py
-=======
-      add_scripted_fdb_test(NAME "${test_name}"
-        TIMEOUT 300
-        COMMAND ${CMAKE_SOURCE_DIR}/bindings/c/test/apitester/run_c_api_tests.py
->>>>>>> 4f6b0a1c
           --build-dir ${CMAKE_BINARY_DIR}
           --api-tester-bin $<TARGET_FILE:fdb_c_api_tester>
           --external-client-library ${CMAKE_CURRENT_BINARY_DIR}/libfdb_c_external.so
           --test-file ${test_file}
           --retain-client-lib-copies
+        TEST_TIMEOUT 300
       )
     endforeach()
 
-<<<<<<< HEAD
-    add_venv_test(NAME fdb_c_upgrade_to_future_version
+    add_python_venv_test(NAME fdb_c_upgrade_to_future_version
       COMMAND python ${CMAKE_SOURCE_DIR}/tests/TestRunner/upgrade_test.py
-=======
-    add_scripted_fdb_test(NAME fdb_c_upgrade_to_future_version
-      COMMAND ${CMAKE_SOURCE_DIR}/tests/TestRunner/upgrade_test.py
->>>>>>> 4f6b0a1c
       --build-dir ${CMAKE_BINARY_DIR}
       --test-file ${CMAKE_SOURCE_DIR}/bindings/c/test/apitester/tests/upgrade/MixedApiWorkloadMultiThr.toml
       --upgrade-path "${FDB_CURRENT_VERSION}" "${FDB_FUTURE_VERSION}" "${FDB_CURRENT_VERSION}"
       --process-number 3
       )
 
-<<<<<<< HEAD
-    add_venv_test(NAME fdb_c_upgrade_to_future_version_blob_granules
+    add_python_venv_test(NAME fdb_c_upgrade_to_future_version_blob_granules
       COMMAND python ${CMAKE_SOURCE_DIR}/tests/TestRunner/upgrade_test.py
-=======
-    add_scripted_fdb_test(NAME fdb_c_upgrade_to_future_version_blob_granules
-      COMMAND ${CMAKE_SOURCE_DIR}/tests/TestRunner/upgrade_test.py
->>>>>>> 4f6b0a1c
       --build-dir ${CMAKE_BINARY_DIR}
       --test-file ${CMAKE_SOURCE_DIR}/bindings/c/test/apitester/tests/upgrade/ApiBlobGranulesCorrectness.toml
       --upgrade-path "${FDB_CURRENT_VERSION}" "${FDB_FUTURE_VERSION}" "${FDB_CURRENT_VERSION}"
@@ -331,100 +316,54 @@
       )
 
     if(CMAKE_SYSTEM_PROCESSOR STREQUAL "x86_64" AND NOT USE_SANITIZER)
-<<<<<<< HEAD
-      add_venv_test(NAME fdb_c_client_config_tests
+      add_python_venv_test(NAME fdb_c_client_config_tests
         COMMAND python ${CMAKE_CURRENT_SOURCE_DIR}/test/fdb_c_client_config_tests.py
-=======
-      add_scripted_fdb_test(NAME fdb_c_client_config_tests
-        COMMAND $<TARGET_FILE:Python3::Interpreter> ${CMAKE_CURRENT_SOURCE_DIR}/test/fdb_c_client_config_tests.py
->>>>>>> 4f6b0a1c
         --build-dir ${CMAKE_BINARY_DIR}
         --client-config-tester-bin $<TARGET_FILE:fdb_c_client_config_tester>
         )
 
-<<<<<<< HEAD
-      add_venv_test(NAME fdb_c_upgrade_single_threaded_630api
-        COMMAND python ${CMAKE_SOURCE_DIR}/tests/TestRunner/upgrade_test.py
-        --build-dir ${CMAKE_BINARY_DIR}
-        --test-file ${CMAKE_SOURCE_DIR}/bindings/c/test/apitester/tests/upgrade/MixedApiWorkloadSingleThr.toml
-        --upgrade-path "6.3.23" "7.0.0" "7.1.9" "7.3.0"
-        --process-number 1
-        )
-
-      add_venv_test(NAME fdb_c_upgrade_single_threaded_700api
-        COMMAND python ${CMAKE_SOURCE_DIR}/tests/TestRunner/upgrade_test.py
-        --build-dir ${CMAKE_BINARY_DIR}
-        --test-file ${CMAKE_SOURCE_DIR}/bindings/c/test/apitester/tests/upgrade/MixedApiWorkloadSingleThr.toml
-        --upgrade-path "7.0.0" "7.1.9" "7.3.0"
-        --process-number 1
-        )
-
-      add_venv_test(NAME fdb_c_upgrade_multi_threaded_630api
-        COMMAND python ${CMAKE_SOURCE_DIR}/tests/TestRunner/upgrade_test.py
-=======
-      add_scripted_fdb_test(NAME fdb_c_upgrade_from_prev3_gradual
-        COMMAND ${CMAKE_SOURCE_DIR}/tests/TestRunner/upgrade_test.py
+      add_python_venv_test(NAME fdb_c_upgrade_from_prev3_gradual
+        COMMAND python ${CMAKE_SOURCE_DIR}/tests/TestRunner/upgrade_test.py
         --build-dir ${CMAKE_BINARY_DIR}
         --test-file ${CMAKE_SOURCE_DIR}/bindings/c/test/apitester/tests/upgrade/MixedApiWorkloadMultiThr.toml
         --upgrade-path "${FDB_PREV3_RELEASE_VERSION}" "${FDB_PREV2_RELEASE_VERSION}" "${FDB_PREV_RELEASE_VERSION}" "${FDB_CURRENT_VERSION}" "${FDB_PREV_RELEASE_VERSION}"
         --process-number 3
         )
 
-      add_scripted_fdb_test(NAME fdb_c_upgrade_from_prev3_direct
-        COMMAND ${CMAKE_SOURCE_DIR}/tests/TestRunner/upgrade_test.py
->>>>>>> 4f6b0a1c
+      add_python_venv_test(NAME fdb_c_upgrade_from_prev3_direct
+        COMMAND python ${CMAKE_SOURCE_DIR}/tests/TestRunner/upgrade_test.py
         --build-dir ${CMAKE_BINARY_DIR}
         --test-file ${CMAKE_SOURCE_DIR}/bindings/c/test/apitester/tests/upgrade/MixedApiWorkloadMultiThr.toml
         --upgrade-path "${FDB_PREV3_RELEASE_VERSION}" "${FDB_CURRENT_VERSION}" "${FDB_PREV_RELEASE_VERSION}"
         --process-number 3
         )
 
-<<<<<<< HEAD
-      add_venv_test(NAME fdb_c_upgrade_multi_threaded_700api
-        COMMAND python ${CMAKE_SOURCE_DIR}/tests/TestRunner/upgrade_test.py
-=======
-      add_scripted_fdb_test(NAME fdb_c_upgrade_from_prev2_gradual
-        COMMAND ${CMAKE_SOURCE_DIR}/tests/TestRunner/upgrade_test.py
->>>>>>> 4f6b0a1c
+      add_python_venv_test(NAME fdb_c_upgrade_from_prev2_gradual
+        COMMAND python ${CMAKE_SOURCE_DIR}/tests/TestRunner/upgrade_test.py
         --build-dir ${CMAKE_BINARY_DIR}
         --test-file ${CMAKE_SOURCE_DIR}/bindings/c/test/apitester/tests/upgrade/MixedApiWorkloadMultiThr.toml
         --upgrade-path "${FDB_PREV2_RELEASE_VERSION}" "${FDB_PREV_RELEASE_VERSION}" "${FDB_CURRENT_VERSION}" "${FDB_PREV_RELEASE_VERSION}"
         --process-number 3
         )
 
-<<<<<<< HEAD
-      add_venv_test(NAME fdb_c_upgrade_multi_threaded_710api
-        COMMAND python ${CMAKE_SOURCE_DIR}/tests/TestRunner/upgrade_test.py
-=======
-      add_scripted_fdb_test(NAME fdb_c_upgrade_from_prev2_direct
-        COMMAND ${CMAKE_SOURCE_DIR}/tests/TestRunner/upgrade_test.py
->>>>>>> 4f6b0a1c
+      add_python_venv_test(NAME fdb_c_upgrade_from_prev2_direct
+        COMMAND python ${CMAKE_SOURCE_DIR}/tests/TestRunner/upgrade_test.py
         --build-dir ${CMAKE_BINARY_DIR}
         --test-file ${CMAKE_SOURCE_DIR}/bindings/c/test/apitester/tests/upgrade/MixedApiWorkloadMultiThr.toml
         --upgrade-path "${FDB_PREV2_RELEASE_VERSION}" "${FDB_CURRENT_VERSION}" "${FDB_PREV_RELEASE_VERSION}"
         --process-number 3
         )
 
-<<<<<<< HEAD
-      add_venv_test(NAME fdb_c_cluster_wiggle
-        COMMAND python ${CMAKE_SOURCE_DIR}/tests/TestRunner/upgrade_test.py
-=======
-      add_scripted_fdb_test(NAME fdb_c_upgrade_from_prev
-        COMMAND ${CMAKE_SOURCE_DIR}/tests/TestRunner/upgrade_test.py
->>>>>>> 4f6b0a1c
+      add_python_venv_test(NAME fdb_c_upgrade_from_prev
+        COMMAND python ${CMAKE_SOURCE_DIR}/tests/TestRunner/upgrade_test.py
         --build-dir ${CMAKE_BINARY_DIR}
         --test-file ${CMAKE_SOURCE_DIR}/bindings/c/test/apitester/tests/upgrade/MixedApiWorkloadMultiThr.toml
         --upgrade-path "${FDB_PREV_RELEASE_VERSION}" "${FDB_CURRENT_VERSION}" "${FDB_PREV_RELEASE_VERSION}"
         --process-number 3
         )
 
-<<<<<<< HEAD
-      add_venv_test(NAME fdb_c_wiggle_and_upgrade_latest
-        COMMAND python ${CMAKE_SOURCE_DIR}/tests/TestRunner/upgrade_test.py
-=======
-      add_scripted_fdb_test(NAME fdb_c_wiggle_only
-        COMMAND ${CMAKE_SOURCE_DIR}/tests/TestRunner/upgrade_test.py
->>>>>>> 4f6b0a1c
+      add_python_venv_test(NAME fdb_c_wiggle_only
+        COMMAND python ${CMAKE_SOURCE_DIR}/tests/TestRunner/upgrade_test.py
         --build-dir ${CMAKE_BINARY_DIR}
         --test-file ${CMAKE_SOURCE_DIR}/bindings/c/test/apitester/tests/upgrade/MixedApiWorkloadMultiThr.toml
         --upgrade-path "${FDB_CURRENT_VERSION}" "wiggle"
@@ -433,13 +372,8 @@
         --redundancy double
         )
 
-<<<<<<< HEAD
-      add_venv_test(NAME fdb_c_wiggle_and_upgrade_63
-        COMMAND python ${CMAKE_SOURCE_DIR}/tests/TestRunner/upgrade_test.py
-=======
-      add_scripted_fdb_test(NAME fdb_c_wiggle_and_upgrade
-        COMMAND ${CMAKE_SOURCE_DIR}/tests/TestRunner/upgrade_test.py
->>>>>>> 4f6b0a1c
+      add_python_venv_test(NAME fdb_c_wiggle_and_upgrade
+        COMMAND python ${CMAKE_SOURCE_DIR}/tests/TestRunner/upgrade_test.py
         --build-dir ${CMAKE_BINARY_DIR}
         --test-file ${CMAKE_SOURCE_DIR}/bindings/c/test/apitester/tests/upgrade/MixedApiWorkloadMultiThr.toml
         --upgrade-path "${FDB_PREV_RELEASE_VERSION}" "wiggle" "${FDB_CURRENT_VERSION}"
@@ -529,13 +463,8 @@
   target_link_libraries(fdb_c_shim_lib_tester PRIVATE fdb_c_shim SimpleOpt fdb_cpp Threads::Threads)
   target_include_directories(fdb_c_shim_lib_tester PUBLIC ${CMAKE_CURRENT_SOURCE_DIR} ${CMAKE_CURRENT_BINARY_DIR}/foundationdb/ ${CMAKE_SOURCE_DIR}/flow/include)
 
-<<<<<<< HEAD
-  add_venv_test(NAME fdb_c_shim_library_tests
+  add_python_venv_test(NAME fdb_c_shim_library_tests
     COMMAND python ${CMAKE_CURRENT_SOURCE_DIR}/test/fdb_c_shim_tests.py
-=======
-  add_scripted_fdb_test(NAME fdb_c_shim_library_tests
-    COMMAND $<TARGET_FILE:Python3::Interpreter> ${CMAKE_CURRENT_SOURCE_DIR}/test/fdb_c_shim_tests.py
->>>>>>> 4f6b0a1c
     --build-dir ${CMAKE_BINARY_DIR}
     --unit-tests-bin $<TARGET_FILE:fdb_c_shim_unit_tests>
     --api-tester-bin $<TARGET_FILE:fdb_c_shim_api_tester>
