--- conflicted
+++ resolved
@@ -1,8 +1,8 @@
 set(FDB_C_SRCS
-        fdb_c.cpp
-        foundationdb/fdb_c.h
-        foundationdb/fdb_c_internal.h
-        foundationdb/fdb_c_types.h)
+  fdb_c.cpp
+  foundationdb/fdb_c.h
+  foundationdb/fdb_c_internal.h
+  foundationdb/fdb_c_types.h)
 
 file(MAKE_DIRECTORY ${CMAKE_CURRENT_BINARY_DIR}/foundationdb)
 
@@ -10,59 +10,50 @@
 
 set(os "linux")
 set(cpu "intel")
-if (APPLE)
+if(APPLE)
   set(os "osx")
-elseif (WIN32)
+elseif(WIN32)
   set(os "windows")
   set(asm_file ${CMAKE_CURRENT_BINARY_DIR}/fdb_c.g.asm)
-endif ()
-
-if (CMAKE_SYSTEM_PROCESSOR MATCHES "aarch64" OR CMAKE_SYSTEM_PROCESSOR MATCHES "arm64")
+endif()
+
+if(CMAKE_SYSTEM_PROCESSOR MATCHES "aarch64" OR CMAKE_SYSTEM_PROCESSOR MATCHES "arm64")
   set(cpu "aarch64")
-elseif (CMAKE_SYSTEM_PROCESSOR MATCHES "^(ppc64le|powerpc64le)")
+elseif(CMAKE_SYSTEM_PROCESSOR MATCHES "^(ppc64le|powerpc64le)")
   set(cpu "ppc64le")
-endif ()
+endif()
 
 set(IS_ARM_MAC NO)
-if (APPLE AND CMAKE_SYSTEM_PROCESSOR STREQUAL "arm64")
+if(APPLE AND CMAKE_SYSTEM_PROCESSOR STREQUAL "arm64")
   set(IS_ARM_MAC YES)
-endif ()
+endif()
 
 add_custom_command(OUTPUT ${asm_file} ${CMAKE_CURRENT_BINARY_DIR}/fdb_c_function_pointers.g.h
-<<<<<<< HEAD
-        COMMAND $<TARGET_FILE:Python::Interpreter> ${CMAKE_CURRENT_SOURCE_DIR}/generate_asm.py ${os} ${cpu}
-        ${CMAKE_CURRENT_SOURCE_DIR}/fdb_c.cpp
-        ${asm_file}
-        ${CMAKE_CURRENT_BINARY_DIR}/fdb_c_function_pointers.g.h
-        DEPENDS ${CMAKE_CURRENT_SOURCE_DIR}/generate_asm.py ${CMAKE_CURRENT_SOURCE_DIR}/fdb_c.cpp
-        COMMENT "Generate C bindings")
-=======
   COMMAND $<TARGET_FILE:Python3::Interpreter> ${CMAKE_CURRENT_SOURCE_DIR}/generate_asm.py ${os} ${cpu}
-      ${CMAKE_CURRENT_SOURCE_DIR}/fdb_c.cpp
-      ${asm_file}
-      ${CMAKE_CURRENT_BINARY_DIR}/fdb_c_function_pointers.g.h
+  ${CMAKE_CURRENT_SOURCE_DIR}/fdb_c.cpp
+  ${asm_file}
+  ${CMAKE_CURRENT_BINARY_DIR}/fdb_c_function_pointers.g.h
   DEPENDS ${CMAKE_CURRENT_SOURCE_DIR}/generate_asm.py ${CMAKE_CURRENT_SOURCE_DIR}/fdb_c.cpp
   COMMENT "Generate C bindings")
->>>>>>> 15666851
 add_custom_target(fdb_c_generated DEPENDS ${asm_file}
-        ${CMAKE_CURRENT_BINARY_DIR}/fdb_c_function_pointers.g.h)
+  ${CMAKE_CURRENT_BINARY_DIR}/fdb_c_function_pointers.g.h)
 
 vexillographer_compile(TARGET fdb_c_options LANG c OUT ${CMAKE_CURRENT_BINARY_DIR}/foundationdb/fdb_c_options.g.h
-        OUTPUT ${CMAKE_CURRENT_BINARY_DIR}/foundationdb/fdb_c_options.g.h)
+  OUTPUT ${CMAKE_CURRENT_BINARY_DIR}/foundationdb/fdb_c_options.g.h)
 
 include(GenerateExportHeader)
 
-if (OPEN_FOR_IDE)
+if(OPEN_FOR_IDE)
   add_library(fdb_c OBJECT ${FDB_C_SRCS} ${asm_file})
-else ()
+else()
   add_library(fdb_c SHARED ${FDB_C_SRCS} ${asm_file})
   strip_debug_symbols(fdb_c)
-endif ()
+endif()
 add_dependencies(fdb_c fdb_c_generated fdb_c_options)
 add_dependencies(fdbclient fdb_c_options)
 add_dependencies(fdbclient_sampling fdb_c_options)
 target_link_libraries(fdb_c PRIVATE $<BUILD_INTERFACE:fdbclient>)
-if (USE_UBSAN)
+if(USE_UBSAN)
   # The intent of this hack is to force c targets that depend on fdb_c to use
   # c++ as their linker language. Otherwise you see undefined references to c++
   # specific ubsan symbols.
@@ -70,79 +61,70 @@
   set_property(TARGET force_cxx_linker PROPERTY IMPORTED_LOCATION /dev/null)
   set_target_properties(force_cxx_linker PROPERTIES IMPORTED_LINK_INTERFACE_LANGUAGES CXX)
   target_link_libraries(fdb_c PUBLIC $<BUILD_INTERFACE:force_cxx_linker>)
-endif ()
-if (APPLE)
+endif()
+if(APPLE)
   set(symbols ${CMAKE_CURRENT_BINARY_DIR}/fdb_c.symbols)
   add_custom_command(OUTPUT ${symbols}
-<<<<<<< HEAD
-          COMMAND $<TARGET_FILE:Python::Interpreter> ${CMAKE_CURRENT_SOURCE_DIR}/symbolify.py
-          ${CMAKE_CURRENT_SOURCE_DIR}/foundationdb/fdb_c.h
-          ${CMAKE_CURRENT_SOURCE_DIR}/foundationdb/fdb_c_internal.h
-          ${symbols}
-          DEPENDS ${CMAKE_CURRENT_SOURCE_DIR}/symbolify.py ${CMAKE_CURRENT_SOURCE_DIR}/foundationdb/fdb_c.h ${CMAKE_CURRENT_SOURCE_DIR}/foundationdb/fdb_c_internal.h
-          COMMENT "Generate exported_symbols_list")
-=======
     COMMAND $<TARGET_FILE:Python3::Interpreter> ${CMAKE_CURRENT_SOURCE_DIR}/symbolify.py
-        ${CMAKE_CURRENT_SOURCE_DIR}/foundationdb/fdb_c.h
-        ${CMAKE_CURRENT_SOURCE_DIR}/foundationdb/fdb_c_internal.h
-        ${symbols}
+    ${CMAKE_CURRENT_SOURCE_DIR}/foundationdb/fdb_c.h
+    ${CMAKE_CURRENT_SOURCE_DIR}/foundationdb/fdb_c_internal.h
+    ${symbols}
     DEPENDS ${CMAKE_CURRENT_SOURCE_DIR}/symbolify.py ${CMAKE_CURRENT_SOURCE_DIR}/foundationdb/fdb_c.h ${CMAKE_CURRENT_SOURCE_DIR}/foundationdb/fdb_c_internal.h
     COMMENT "Generate exported_symbols_list")
->>>>>>> 15666851
   add_custom_target(exported_symbols_list DEPENDS ${symbols})
   add_dependencies(fdb_c exported_symbols_list)
   target_link_options(fdb_c PRIVATE "LINKER:-no_weak_exports,-exported_symbols_list,${symbols}")
-elseif (WIN32)
-else ()
-  if (NOT USE_UBSAN)
+elseif(WIN32)
+else()
+  if(NOT USE_UBSAN)
     # For ubsan we need to export type information for the vptr check to work.
     # Otherwise we only want to export fdb symbols in the fdb c api.
     target_link_options(fdb_c PRIVATE "LINKER:--version-script=${CMAKE_CURRENT_SOURCE_DIR}/fdb_c.map")
-  endif ()
+  endif()
   target_link_options(fdb_c PRIVATE "LINKER:-z,nodelete,-z,noexecstack")
-endif ()
+endif()
 target_include_directories(fdb_c PUBLIC
-        $<BUILD_INTERFACE:${CMAKE_CURRENT_BINARY_DIR}>
-        $<BUILD_INTERFACE:${CMAKE_CURRENT_SOURCE_DIR}>
-        $<BUILD_INTERFACE:${CMAKE_CURRENT_BINARY_DIR}/foundationdb>)
-if (WIN32)
+  $<BUILD_INTERFACE:${CMAKE_CURRENT_BINARY_DIR}>
+  $<BUILD_INTERFACE:${CMAKE_CURRENT_SOURCE_DIR}>
+  $<BUILD_INTERFACE:${CMAKE_CURRENT_BINARY_DIR}/foundationdb>)
+if(WIN32)
   enable_language(ASM_MASM)
   set_property(SOURCE ${asm_file} PROPERTY LANGUAGE ASM_MASM)
-endif ()
+endif()
 
 # The tests don't build on windows
-if (NOT WIN32)
+if(NOT WIN32)
   set(MAKO_SRCS
-          test/mako/async.hpp
-          test/mako/async.cpp
-          test/mako/blob_granules.hpp
-          test/mako/blob_granules.cpp
-          test/mako/future.hpp
-          test/mako/limit.hpp
-          test/mako/logger.hpp
-          test/mako/mako.cpp
-          test/mako/mako.hpp
-          test/mako/operations.hpp
-          test/mako/operations.cpp
-          test/mako/process.hpp
-          test/mako/shm.hpp
-          test/mako/stats.hpp
-          test/mako/time.hpp
-          test/mako/utils.cpp
-          test/mako/utils.hpp)
+    test/mako/async.hpp
+    test/mako/async.cpp
+    test/mako/blob_granules.hpp
+    test/mako/blob_granules.cpp
+    test/mako/future.hpp
+    test/mako/limit.hpp
+    test/mako/logger.hpp
+    test/mako/mako.cpp
+    test/mako/mako.hpp
+    test/mako/operations.hpp
+    test/mako/operations.cpp
+    test/mako/process.hpp
+    test/mako/shm.hpp
+    test/mako/stats.hpp
+    test/mako/time.hpp
+    test/mako/utils.cpp
+    test/mako/utils.hpp)
   add_subdirectory(test/unit/third_party)
   find_package(Threads REQUIRED)
   set(UNIT_TEST_SRCS
-          test/unit/unit_tests.cpp
-          test/unit/fdb_api.cpp
-          test/unit/fdb_api.hpp)
+    test/unit/unit_tests.cpp
+    test/unit/fdb_api.cpp
+    test/unit/fdb_api.hpp)
 
   set(UNIT_TEST_VERSION_510_SRCS test/unit/unit_tests_version_510.cpp)
   set(TRACE_PARTIAL_FILE_SUFFIX_TEST_SRCS test/unit/trace_partial_file_suffix_test.cpp)
   set(DISCONNECTED_TIMEOUT_UNIT_TEST_SRCS
-          test/unit/disconnected_timeout_tests.cpp
-          test/unit/fdb_api.cpp
-          test/unit/fdb_api.hpp)
+    test/unit/disconnected_timeout_tests.cpp
+    test/unit/fdb_api.cpp
+    test/unit/fdb_api.hpp)
 
   add_library(fdb_cpp INTERFACE test/fdb_api.hpp)
   target_sources(fdb_cpp INTERFACE)
@@ -150,30 +132,6 @@
   target_link_libraries(fdb_cpp INTERFACE fdb_c fmt::fmt)
 
   set(API_TESTER_SRCS
-<<<<<<< HEAD
-          test/apitester/fdb_c_api_tester.cpp
-          test/apitester/TesterAtomicOpsCorrectnessWorkload.cpp
-          test/apitester/TesterApiWorkload.cpp
-          test/apitester/TesterApiWorkload.h
-          test/apitester/TesterTestSpec.cpp
-          test/apitester/TesterTestSpec.h
-          test/apitester/TesterBlobGranuleCorrectnessWorkload.cpp
-          test/apitester/TesterCancelTransactionWorkload.cpp
-          test/apitester/TesterCorrectnessWorkload.cpp
-          test/apitester/TesterKeyValueStore.cpp
-          test/apitester/TesterKeyValueStore.h
-          test/apitester/TesterOptions.h
-          test/apitester/TesterScheduler.cpp
-          test/apitester/TesterScheduler.h
-          test/apitester/TesterTransactionExecutor.cpp
-          test/apitester/TesterTransactionExecutor.h
-          test/apitester/TesterUtil.cpp
-          test/apitester/TesterUtil.h
-          test/apitester/TesterWatchAndWaitWorkload.cpp
-          test/apitester/TesterWorkload.cpp
-          test/apitester/TesterWorkload.h
-          )
-=======
     test/apitester/fdb_c_api_tester.cpp
     test/apitester/TesterAtomicOpsCorrectnessWorkload.cpp
     test/apitester/TesterApiWorkload.cpp
@@ -199,13 +157,12 @@
     test/apitester/TesterWatchAndWaitWorkload.cpp
     test/apitester/TesterWorkload.cpp
     test/apitester/TesterWorkload.h
-  )
->>>>>>> 15666851
+    )
 
   add_library(fdb_c_unit_tests_impl OBJECT ${UNIT_TEST_SRCS})
   add_library(fdb_c_api_tester_impl OBJECT ${API_TESTER_SRCS})
 
-  if (OPEN_FOR_IDE)
+  if(OPEN_FOR_IDE)
     add_library(fdb_c_performance_test OBJECT test/performance_test.c test/test.h)
     add_library(fdb_c_ryw_benchmark OBJECT test/ryw_benchmark.c test/test.h)
     add_library(fdb_c_txn_size_test OBJECT test/txn_size_test.c test/test.h)
@@ -215,7 +172,7 @@
     add_library(fdb_c_unit_tests_version_510 OBJECT ${UNIT_TEST_VERSION_510_SRCS})
     add_library(trace_partial_file_suffix_test OBJECT ${TRACE_PARTIAL_FILE_SUFFIX_TEST_SRCS})
     add_library(disconnected_timeout_unit_tests OBJECT ${DISCONNECTED_TIMEOUT_UNIT_TEST_SRCS})
-  else ()
+  else()
     add_executable(fdb_c_performance_test test/performance_test.c test/test.h)
     add_executable(fdb_c_ryw_benchmark test/ryw_benchmark.c test/test.h)
     add_executable(fdb_c_txn_size_test test/txn_size_test.c test/test.h)
@@ -233,7 +190,7 @@
     strip_debug_symbols(fdb_c_ryw_benchmark)
     strip_debug_symbols(fdb_c_txn_size_test)
     strip_debug_symbols(fdb_c_client_memory_test)
-  endif ()
+  endif()
 
   target_link_libraries(fdb_c_performance_test PRIVATE fdb_c Threads::Threads)
   target_link_libraries(fdb_c_ryw_benchmark PRIVATE fdb_c Threads::Threads)
@@ -241,18 +198,10 @@
   target_link_libraries(fdb_c_client_memory_test PRIVATE fdb_c Threads::Threads)
 
   target_include_directories(fdb_c_api_tester_impl PUBLIC ${CMAKE_CURRENT_SOURCE_DIR} ${CMAKE_CURRENT_BINARY_DIR}/foundationdb/ ${CMAKE_SOURCE_DIR}/flow/include ${CMAKE_BINARY_DIR}/flow/include)
-<<<<<<< HEAD
-  if (USE_SANITIZER)
-    target_link_libraries(fdb_c_api_tester_impl PRIVATE fdb_cpp toml11_target Threads::Threads fmt::fmt boost_asan)
-  else ()
-    target_link_libraries(fdb_c_api_tester_impl PRIVATE fdb_cpp toml11_target Threads::Threads fmt::fmt boost_target)
-  endif ()
-=======
   target_link_libraries(fdb_c_api_tester_impl PRIVATE fdb_cpp toml11_target Threads::Threads fmt::fmt boost_target)
-  if (NOT APPLE)
-      target_link_libraries(fdb_c_api_tester_impl PRIVATE stdc++fs)
+  if(NOT APPLE)
+    target_link_libraries(fdb_c_api_tester_impl PRIVATE stdc++fs)
   endif()
->>>>>>> 15666851
   target_link_libraries(fdb_c_api_tester_impl PRIVATE SimpleOpt)
 
   target_include_directories(fdb_c_unit_tests_impl PUBLIC ${CMAKE_CURRENT_SOURCE_DIR} ${CMAKE_CURRENT_BINARY_DIR}/foundationdb/)
@@ -265,306 +214,260 @@
 
   # do not set RPATH for mako
   set_property(TARGET mako PROPERTY SKIP_BUILD_RPATH TRUE)
-<<<<<<< HEAD
-  if (USE_SANITIZER)
-    target_link_libraries(mako PRIVATE fdb_c fdbclient fmt::fmt Threads::Threads fdb_cpp boost_asan rapidjson)
-  else ()
-    target_link_libraries(mako PRIVATE fdb_c fdbclient fmt::fmt Threads::Threads fdb_cpp boost_target rapidjson)
-  endif ()
-=======
   target_link_libraries(mako PRIVATE fdb_c fdbclient fmt::fmt Threads::Threads fdb_cpp boost_target rapidjson)
->>>>>>> 15666851
-
-  if (NOT OPEN_FOR_IDE)
+
+  if(NOT OPEN_FOR_IDE)
     # Make sure that fdb_c.h is compatible with c90
     add_executable(fdb_c90_test test/fdb_c90_test.c)
     set_property(TARGET fdb_c90_test PROPERTY C_STANDARD 90)
     target_compile_options(fdb_c90_test PRIVATE -Wall -Wextra -Wpedantic -Werror)
     target_link_libraries(fdb_c90_test PRIVATE fdb_c)
-  endif ()
-
-  if (OPEN_FOR_IDE)
+  endif()
+
+  if(OPEN_FOR_IDE)
     set(FDB_C_TARGET $<TARGET_OBJECTS:fdb_c>)
-  else ()
+  else()
     set(FDB_C_TARGET $<TARGET_FILE:fdb_c>)
     add_custom_command(
-            OUTPUT ${CMAKE_CURRENT_BINARY_DIR}/libfdb_c_external.so
-            COMMAND ${CMAKE_COMMAND} -E copy ${FDB_C_TARGET} ${CMAKE_CURRENT_BINARY_DIR}/libfdb_c_external.so
-            DEPENDS fdb_c
-            COMMENT "Copy libfdb_c to use as external client for test")
+      OUTPUT ${CMAKE_CURRENT_BINARY_DIR}/libfdb_c_external.so
+      COMMAND ${CMAKE_COMMAND} -E copy ${FDB_C_TARGET} ${CMAKE_CURRENT_BINARY_DIR}/libfdb_c_external.so
+      DEPENDS fdb_c
+      COMMENT "Copy libfdb_c to use as external client for test")
     add_custom_target(external_client DEPENDS ${CMAKE_CURRENT_BINARY_DIR}/libfdb_c_external.so)
     add_dependencies(fdb_c_unit_tests_impl external_client)
     add_dependencies(disconnected_timeout_unit_tests external_client)
     add_dependencies(fdb_c_api_tester_impl external_client)
 
     add_fdbclient_test(
-            NAME fdb_c_setup_tests
-            COMMAND $<TARGET_FILE:fdb_c_setup_tests>)
-    add_fdbclient_test(
-            NAME fdb_c_unit_tests
-            COMMAND $<TARGET_FILE:fdb_c_unit_tests>
-            @CLUSTER_FILE@
-            fdb)
-    add_fdbclient_test(
-            NAME fdb_c_unit_tests_version_510
-            COMMAND $<TARGET_FILE:fdb_c_unit_tests_version_510>
-            @CLUSTER_FILE@
-            fdb)
-    add_fdbclient_test(
-            NAME trace_partial_file_suffix_test
-            COMMAND $<TARGET_FILE:trace_partial_file_suffix_test>
-            @CLUSTER_FILE@
-            fdb)
-    add_fdbclient_test(
-            NAME fdb_c_external_client_unit_tests
-            COMMAND $<TARGET_FILE:fdb_c_unit_tests>
-            @CLUSTER_FILE@
-            fdb
-            ${CMAKE_CURRENT_BINARY_DIR}/libfdb_c_external.so
+      NAME fdb_c_setup_tests
+      COMMAND $<TARGET_FILE:fdb_c_setup_tests>)
+    add_fdbclient_test(
+      NAME fdb_c_unit_tests
+      COMMAND $<TARGET_FILE:fdb_c_unit_tests>
+      @CLUSTER_FILE@
+      fdb)
+    add_fdbclient_test(
+      NAME fdb_c_unit_tests_version_510
+      COMMAND $<TARGET_FILE:fdb_c_unit_tests_version_510>
+      @CLUSTER_FILE@
+      fdb)
+    add_fdbclient_test(
+      NAME trace_partial_file_suffix_test
+      COMMAND $<TARGET_FILE:trace_partial_file_suffix_test>
+      @CLUSTER_FILE@
+      fdb)
+    add_fdbclient_test(
+      NAME fdb_c_external_client_unit_tests
+      COMMAND $<TARGET_FILE:fdb_c_unit_tests>
+      @CLUSTER_FILE@
+      fdb
+      ${CMAKE_CURRENT_BINARY_DIR}/libfdb_c_external.so
     )
     add_unavailable_fdbclient_test(
-            NAME disconnected_timeout_unit_tests
-            COMMAND $<TARGET_FILE:disconnected_timeout_unit_tests>
-            @CLUSTER_FILE@
+      NAME disconnected_timeout_unit_tests
+      COMMAND $<TARGET_FILE:disconnected_timeout_unit_tests>
+      @CLUSTER_FILE@
     )
     add_unavailable_fdbclient_test(
-            NAME disconnected_timeout_external_client_unit_tests
-            COMMAND $<TARGET_FILE:disconnected_timeout_unit_tests>
-            @CLUSTER_FILE@
-            ${CMAKE_CURRENT_BINARY_DIR}/libfdb_c_external.so
-    )
-    add_fdbclient_test(
-            NAME fdb_c_api_tests
-            DISABLE_LOG_DUMP
-            COMMAND ${CMAKE_SOURCE_DIR}/bindings/c/test/apitester/run_c_api_tests.py
-            --cluster-file
-            @CLUSTER_FILE@
-            --tester-binary
-            $<TARGET_FILE:fdb_c_api_tester>
-            --external-client-library
-            ${CMAKE_CURRENT_BINARY_DIR}/libfdb_c_external.so
-            --test-dir
-            ${CMAKE_SOURCE_DIR}/bindings/c/test/apitester/tests
-            --tmp-dir
-            @TMP_DIR@
-            --log-dir
-            @LOG_DIR@
-    )
-
-<<<<<<< HEAD
-    add_fdbclient_test(
-            NAME fdb_c_api_tests_blob_granule
-            DISABLE_LOG_DUMP
-            API_TEST_BLOB_GRANULES_ENABLED
-            COMMAND ${CMAKE_SOURCE_DIR}/bindings/c/test/apitester/run_c_api_tests.py
-=======
-  add_fdbclient_test(
-    NAME fdb_c_api_tests_local_only
-    DISABLE_LOG_DUMP
-    COMMAND ${CMAKE_SOURCE_DIR}/bindings/c/test/apitester/run_c_api_tests.py
-            --cluster-file
-            @CLUSTER_FILE@
-            --tester-binary
-            $<TARGET_FILE:fdb_c_api_tester>
-            --test-dir
-            ${CMAKE_SOURCE_DIR}/bindings/c/test/apitester/local_tests
-            --tmp-dir
-            @TMP_DIR@
-            --log-dir
-            @LOG_DIR@
-            )
-
-  add_fdbclient_test(
-    NAME fdb_c_api_tests_blob_granule
-    DISABLE_LOG_DUMP
-    API_TEST_BLOB_GRANULES_ENABLED
-    COMMAND ${CMAKE_SOURCE_DIR}/bindings/c/test/apitester/run_c_api_tests.py
->>>>>>> 15666851
-            --cluster-file
-            @CLUSTER_FILE@
-            --tester-binary
-            $<TARGET_FILE:fdb_c_api_tester>
-            --external-client-library
-            ${CMAKE_CURRENT_BINARY_DIR}/libfdb_c_external.so
-            --test-dir
-            ${CMAKE_SOURCE_DIR}/bindings/c/test/apitester/blobgranuletests
-            --blob-granule-local-file-path
-            @DATA_DIR@/fdbblob/
-            --tmp-dir
-            @TMP_DIR@
-            --log-dir
-            @LOG_DIR@
-    )
-
-    add_fdbclient_test(
-            NAME fdb_c_api_tests_with_tls
-            DISABLE_LOG_DUMP
-            TLS_ENABLED
-            COMMAND ${CMAKE_SOURCE_DIR}/bindings/c/test/apitester/run_c_api_tests.py
-            --cluster-file
-            @CLUSTER_FILE@
-            --tester-binary
-            $<TARGET_FILE:fdb_c_api_tester>
-            --external-client-library
-            ${CMAKE_CURRENT_BINARY_DIR}/libfdb_c_external.so
-            --test-dir
-            ${CMAKE_SOURCE_DIR}/bindings/c/test/apitester/tests
-            --tmp-dir
-            @TMP_DIR@
-            --log-dir
-            @LOG_DIR@
-            --tls-cert-file
-            @CLIENT_CERT_FILE@
-            --tls-key-file
-            @CLIENT_KEY_FILE@
-            --tls-ca-file
-            @SERVER_CA_FILE@
-<<<<<<< HEAD
-    )
-=======
-            )
-
-  add_test(NAME fdb_c_upgrade_to_future_version
-    COMMAND ${CMAKE_SOURCE_DIR}/tests/TestRunner/upgrade_test.py
+      NAME disconnected_timeout_external_client_unit_tests
+      COMMAND $<TARGET_FILE:disconnected_timeout_unit_tests>
+      @CLUSTER_FILE@
+      ${CMAKE_CURRENT_BINARY_DIR}/libfdb_c_external.so
+    )
+    add_fdbclient_test(
+      NAME fdb_c_api_tests
+      DISABLE_LOG_DUMP
+      COMMAND ${CMAKE_SOURCE_DIR}/bindings/c/test/apitester/run_c_api_tests.py
+      --cluster-file
+      @CLUSTER_FILE@
+      --tester-binary
+      $<TARGET_FILE:fdb_c_api_tester>
+      --external-client-library
+      ${CMAKE_CURRENT_BINARY_DIR}/libfdb_c_external.so
+      --test-dir
+      ${CMAKE_SOURCE_DIR}/bindings/c/test/apitester/tests
+      --tmp-dir
+      @TMP_DIR@
+      --log-dir
+      @LOG_DIR@
+    )
+
+    add_fdbclient_test(
+      NAME fdb_c_api_tests_local_only
+      DISABLE_LOG_DUMP
+      COMMAND ${CMAKE_SOURCE_DIR}/bindings/c/test/apitester/run_c_api_tests.py
+      --cluster-file
+      @CLUSTER_FILE@
+      --tester-binary
+      $<TARGET_FILE:fdb_c_api_tester>
+      --test-dir
+      ${CMAKE_SOURCE_DIR}/bindings/c/test/apitester/local_tests
+      --tmp-dir
+      @TMP_DIR@
+      --log-dir
+      @LOG_DIR@
+    )
+
+    add_fdbclient_test(
+      NAME fdb_c_api_tests_blob_granule
+      DISABLE_LOG_DUMP
+      API_TEST_BLOB_GRANULES_ENABLED
+      COMMAND ${CMAKE_SOURCE_DIR}/bindings/c/test/apitester/run_c_api_tests.py
+      --cluster-file
+      @CLUSTER_FILE@
+      --tester-binary
+      $<TARGET_FILE:fdb_c_api_tester>
+      --external-client-library
+      ${CMAKE_CURRENT_BINARY_DIR}/libfdb_c_external.so
+      --test-dir
+      ${CMAKE_SOURCE_DIR}/bindings/c/test/apitester/blobgranuletests
+      --blob-granule-local-file-path
+      @DATA_DIR@/fdbblob/
+      --tmp-dir
+      @TMP_DIR@
+      --log-dir
+      @LOG_DIR@
+    )
+
+    add_fdbclient_test(
+      NAME fdb_c_api_tests_with_tls
+      DISABLE_LOG_DUMP
+      TLS_ENABLED
+      COMMAND ${CMAKE_SOURCE_DIR}/bindings/c/test/apitester/run_c_api_tests.py
+      --cluster-file
+      @CLUSTER_FILE@
+      --tester-binary
+      $<TARGET_FILE:fdb_c_api_tester>
+      --external-client-library
+      ${CMAKE_CURRENT_BINARY_DIR}/libfdb_c_external.so
+      --test-dir
+      ${CMAKE_SOURCE_DIR}/bindings/c/test/apitester/tests
+      --tmp-dir
+      @TMP_DIR@
+      --log-dir
+      @LOG_DIR@
+      --tls-cert-file
+      @CLIENT_CERT_FILE@
+      --tls-key-file
+      @CLIENT_KEY_FILE@
+      --tls-ca-file
+      @SERVER_CA_FILE@
+    )
+
+    add_test(NAME fdb_c_upgrade_to_future_version
+      COMMAND ${CMAKE_SOURCE_DIR}/tests/TestRunner/upgrade_test.py
+      --build-dir ${CMAKE_BINARY_DIR}
+      --test-file ${CMAKE_SOURCE_DIR}/bindings/c/test/apitester/tests/upgrade/MixedApiWorkloadMultiThr.toml
+      --upgrade-path "7.2.0" "7.3.0" "7.2.0"
+      --process-number 3
+      )
+    set_tests_properties("fdb_c_upgrade_to_future_version" PROPERTIES ENVIRONMENT "${SANITIZER_OPTIONS}")
+
+    add_test(NAME fdb_c_upgrade_to_future_version_blob_granules
+      COMMAND ${CMAKE_SOURCE_DIR}/tests/TestRunner/upgrade_test.py
+      --build-dir ${CMAKE_BINARY_DIR}
+      --test-file ${CMAKE_SOURCE_DIR}/bindings/c/test/apitester/tests/upgrade/ApiBlobGranulesCorrectness.toml
+      --upgrade-path "7.2.0" "7.3.0" "7.2.0"
+      --blob-granules-enabled
+      --process-number 3
+      )
+
+    if(CMAKE_SYSTEM_PROCESSOR STREQUAL "x86_64" AND NOT USE_SANITIZER)
+      add_test(NAME fdb_c_upgrade_single_threaded_630api
+        COMMAND ${CMAKE_SOURCE_DIR}/tests/TestRunner/upgrade_test.py
+        --build-dir ${CMAKE_BINARY_DIR}
+        --test-file ${CMAKE_SOURCE_DIR}/bindings/c/test/apitester/tests/upgrade/MixedApiWorkloadSingleThr.toml
+        --upgrade-path "6.3.23" "7.0.0" "7.1.9" "7.2.0"
+        --process-number 1
+        )
+
+      add_test(NAME fdb_c_upgrade_single_threaded_700api
+        COMMAND ${CMAKE_SOURCE_DIR}/tests/TestRunner/upgrade_test.py
+        --build-dir ${CMAKE_BINARY_DIR}
+        --test-file ${CMAKE_SOURCE_DIR}/bindings/c/test/apitester/tests/upgrade/MixedApiWorkloadSingleThr.toml
+        --upgrade-path "7.0.0" "7.1.9" "7.2.0"
+        --process-number 1
+        )
+
+      add_test(NAME fdb_c_upgrade_multi_threaded_630api
+        COMMAND ${CMAKE_SOURCE_DIR}/tests/TestRunner/upgrade_test.py
         --build-dir ${CMAKE_BINARY_DIR}
         --test-file ${CMAKE_SOURCE_DIR}/bindings/c/test/apitester/tests/upgrade/MixedApiWorkloadMultiThr.toml
-        --upgrade-path "7.2.0" "7.3.0" "7.2.0"
+        --upgrade-path "6.3.23" "7.0.0" "7.1.9" "7.2.0" "7.1.9"
         --process-number 3
-      )
-  set_tests_properties("fdb_c_upgrade_to_future_version" PROPERTIES ENVIRONMENT "${SANITIZER_OPTIONS}")
-
-  add_test(NAME fdb_c_upgrade_to_future_version_blob_granules
-    COMMAND ${CMAKE_SOURCE_DIR}/tests/TestRunner/upgrade_test.py
-        --build-dir ${CMAKE_BINARY_DIR}
-        --test-file ${CMAKE_SOURCE_DIR}/bindings/c/test/apitester/tests/upgrade/ApiBlobGranulesCorrectness.toml
-        --upgrade-path "7.2.0" "7.3.0" "7.2.0"
-        --blob-granules-enabled
+        )
+
+      add_test(NAME fdb_c_upgrade_multi_threaded_700api
+        COMMAND ${CMAKE_SOURCE_DIR}/tests/TestRunner/upgrade_test.py
+        --build-dir ${CMAKE_BINARY_DIR}
+        --test-file ${CMAKE_SOURCE_DIR}/bindings/c/test/apitester/tests/upgrade/MixedApiWorkloadMultiThr.toml
+        --upgrade-path "7.0.0" "7.1.9" "7.2.0" "7.1.9"
         --process-number 3
-      )
-
-  if(CMAKE_SYSTEM_PROCESSOR STREQUAL "x86_64" AND NOT USE_SANITIZER)
-    add_test(NAME fdb_c_upgrade_single_threaded_630api
-      COMMAND ${CMAKE_SOURCE_DIR}/tests/TestRunner/upgrade_test.py
-            --build-dir ${CMAKE_BINARY_DIR}
-            --test-file ${CMAKE_SOURCE_DIR}/bindings/c/test/apitester/tests/upgrade/MixedApiWorkloadSingleThr.toml
-            --upgrade-path "6.3.23" "7.0.0" "7.1.9" "7.2.0"
-            --process-number 1
-            )
-
-    add_test(NAME fdb_c_upgrade_single_threaded_700api
-      COMMAND ${CMAKE_SOURCE_DIR}/tests/TestRunner/upgrade_test.py
-            --build-dir ${CMAKE_BINARY_DIR}
-            --test-file ${CMAKE_SOURCE_DIR}/bindings/c/test/apitester/tests/upgrade/MixedApiWorkloadSingleThr.toml
-            --upgrade-path "7.0.0" "7.1.9" "7.2.0"
-            --process-number 1
-            )
-
-    add_test(NAME fdb_c_upgrade_multi_threaded_630api
-        COMMAND ${CMAKE_SOURCE_DIR}/tests/TestRunner/upgrade_test.py
-            --build-dir ${CMAKE_BINARY_DIR}
-            --test-file ${CMAKE_SOURCE_DIR}/bindings/c/test/apitester/tests/upgrade/MixedApiWorkloadMultiThr.toml
-            --upgrade-path "6.3.23" "7.0.0" "7.1.9" "7.2.0" "7.1.9"
-            --process-number 3
-          )
->>>>>>> 15666851
-
-    if (CMAKE_SYSTEM_PROCESSOR STREQUAL "x86_64" AND NOT USE_SANITIZER)
-      add_test(NAME fdb_c_upgrade_single_threaded_630api
-              COMMAND ${CMAKE_SOURCE_DIR}/tests/TestRunner/upgrade_test.py
-              --build-dir ${CMAKE_BINARY_DIR}
-              --test-file ${CMAKE_SOURCE_DIR}/bindings/c/test/apitester/tests/upgrade/MixedApiWorkloadSingleThr.toml
-              --upgrade-path "6.3.23" "7.0.0" "7.1.9" "7.2.0"
-              --process-number 1
-              )
-
-      add_test(NAME fdb_c_upgrade_single_threaded_700api
-              COMMAND ${CMAKE_SOURCE_DIR}/tests/TestRunner/upgrade_test.py
-              --build-dir ${CMAKE_BINARY_DIR}
-              --test-file ${CMAKE_SOURCE_DIR}/bindings/c/test/apitester/tests/upgrade/MixedApiWorkloadSingleThr.toml
-              --upgrade-path "7.0.0" "7.1.9" "7.2.0"
-              --process-number 1
-              )
-
-      add_test(NAME fdb_c_upgrade_multi_threaded_630api
-              COMMAND ${CMAKE_SOURCE_DIR}/tests/TestRunner/upgrade_test.py
-              --build-dir ${CMAKE_BINARY_DIR}
-              --test-file ${CMAKE_SOURCE_DIR}/bindings/c/test/apitester/tests/upgrade/MixedApiWorkloadMultiThr.toml
-              --upgrade-path "6.3.23" "7.0.0" "7.1.9" "7.2.0" "7.1.9"
-              --process-number 3
-              )
-
-      add_test(NAME fdb_c_upgrade_multi_threaded_700api
-              COMMAND ${CMAKE_SOURCE_DIR}/tests/TestRunner/upgrade_test.py
-              --build-dir ${CMAKE_BINARY_DIR}
-              --test-file ${CMAKE_SOURCE_DIR}/bindings/c/test/apitester/tests/upgrade/MixedApiWorkloadMultiThr.toml
-              --upgrade-path "7.0.0" "7.1.9" "7.2.0" "7.1.9"
-              --process-number 3
-              )
+        )
 
       add_test(NAME fdb_c_upgrade_multi_threaded_710api
-              COMMAND ${CMAKE_SOURCE_DIR}/tests/TestRunner/upgrade_test.py
-              --build-dir ${CMAKE_BINARY_DIR}
-              --test-file ${CMAKE_SOURCE_DIR}/bindings/c/test/apitester/tests/upgrade/MixedApiWorkloadMultiThr.toml
-              --upgrade-path "7.1.9" "7.2.0" "7.1.9"
-              --process-number 3
-              )
+        COMMAND ${CMAKE_SOURCE_DIR}/tests/TestRunner/upgrade_test.py
+        --build-dir ${CMAKE_BINARY_DIR}
+        --test-file ${CMAKE_SOURCE_DIR}/bindings/c/test/apitester/tests/upgrade/MixedApiWorkloadMultiThr.toml
+        --upgrade-path "7.1.9" "7.2.0" "7.1.9"
+        --process-number 3
+        )
 
       add_test(NAME fdb_c_cluster_wiggle
-              COMMAND ${CMAKE_SOURCE_DIR}/tests/TestRunner/upgrade_test.py
-              --build-dir ${CMAKE_BINARY_DIR}
-              --test-file ${CMAKE_SOURCE_DIR}/bindings/c/test/apitester/tests/upgrade/MixedApiWorkloadMultiThr.toml
-              --upgrade-path "7.2.0" "wiggle"
-              --disable-log-dump
-              --process-number 3
-              --redundancy double
-              )
+        COMMAND ${CMAKE_SOURCE_DIR}/tests/TestRunner/upgrade_test.py
+        --build-dir ${CMAKE_BINARY_DIR}
+        --test-file ${CMAKE_SOURCE_DIR}/bindings/c/test/apitester/tests/upgrade/MixedApiWorkloadMultiThr.toml
+        --upgrade-path "7.2.0" "wiggle"
+        --disable-log-dump
+        --process-number 3
+        --redundancy double
+        )
 
       add_test(NAME fdb_c_wiggle_and_upgrade_latest
-              COMMAND ${CMAKE_SOURCE_DIR}/tests/TestRunner/upgrade_test.py
-              --build-dir ${CMAKE_BINARY_DIR}
-              --test-file ${CMAKE_SOURCE_DIR}/bindings/c/test/apitester/tests/upgrade/MixedApiWorkloadMultiThr.toml
-              --upgrade-path "7.1.9" "wiggle" "7.2.0"
-              --disable-log-dump
-              --process-number 3
-              --redundancy double
-              )
+        COMMAND ${CMAKE_SOURCE_DIR}/tests/TestRunner/upgrade_test.py
+        --build-dir ${CMAKE_BINARY_DIR}
+        --test-file ${CMAKE_SOURCE_DIR}/bindings/c/test/apitester/tests/upgrade/MixedApiWorkloadMultiThr.toml
+        --upgrade-path "7.1.9" "wiggle" "7.2.0"
+        --disable-log-dump
+        --process-number 3
+        --redundancy double
+        )
 
       add_test(NAME fdb_c_wiggle_and_upgrade_63
-              COMMAND ${CMAKE_SOURCE_DIR}/tests/TestRunner/upgrade_test.py
-              --build-dir ${CMAKE_BINARY_DIR}
-              --test-file ${CMAKE_SOURCE_DIR}/bindings/c/test/apitester/tests/upgrade/MixedApiWorkloadMultiThr.toml
-              --upgrade-path "6.3.24" "wiggle" "7.0.0"
-              --disable-log-dump
-              --process-number 3
-              --redundancy double
-              )
-
-    endif ()
-
-  endif ()
-endif ()
-
+        COMMAND ${CMAKE_SOURCE_DIR}/tests/TestRunner/upgrade_test.py
+        --build-dir ${CMAKE_BINARY_DIR}
+        --test-file ${CMAKE_SOURCE_DIR}/bindings/c/test/apitester/tests/upgrade/MixedApiWorkloadMultiThr.toml
+        --upgrade-path "6.3.24" "wiggle" "7.0.0"
+        --disable-log-dump
+        --process-number 3
+        --redundancy double
+        )
+
+    endif()
+  endif()
+
+endif()
 
 set(c_workloads_srcs
-        test/workloads/workloads.cpp
-        test/workloads/workloads.h
-        test/workloads/SimpleWorkload.cpp)
-
-if (OPEN_FOR_IDE)
+  test/workloads/workloads.cpp
+  test/workloads/workloads.h
+  test/workloads/SimpleWorkload.cpp)
+
+if(OPEN_FOR_IDE)
   add_library(c_workloads OBJECT ${c_workloads_srcs})
-else ()
+else()
   add_library(c_workloads SHARED ${c_workloads_srcs})
-endif ()
+endif()
 set_target_properties(c_workloads PROPERTIES
-        LIBRARY_OUTPUT_DIRECTORY "${CMAKE_BINARY_DIR}/share/foundationdb")
+  LIBRARY_OUTPUT_DIRECTORY "${CMAKE_BINARY_DIR}/share/foundationdb")
 target_link_libraries(c_workloads PUBLIC fdb_c)
 
-if (NOT WIN32 AND NOT APPLE AND NOT OPEN_FOR_IDE)
+if(NOT WIN32 AND NOT APPLE AND NOT OPEN_FOR_IDE)
   target_link_options(c_workloads PRIVATE "LINKER:--version-script=${CMAKE_CURRENT_SOURCE_DIR}/external_workload.map,-z,nodelete")
-endif ()
+endif()
 
 # Generate shim library in Linux builds
-if (OPEN_FOR_IDE)
+if(OPEN_FOR_IDE)
 
   add_library(fdb_c_shim OBJECT foundationdb/fdb_c_shim.h fdb_c_shim.cpp)
   target_link_libraries(fdb_c_shim PUBLIC dl)
@@ -577,17 +480,13 @@
   target_link_libraries(fdb_c_shim_lib_tester PRIVATE fdb_c_shim SimpleOpt fdb_cpp Threads::Threads)
   target_include_directories(fdb_c_shim_lib_tester PUBLIC ${CMAKE_CURRENT_SOURCE_DIR} ${CMAKE_CURRENT_BINARY_DIR}/foundationdb/ ${CMAKE_SOURCE_DIR}/flow/include)
 
-<<<<<<< HEAD
-elseif (NOT WIN32 AND NOT APPLE AND NOT OPEN_FOR_IDE) # Linux Only
-=======
 elseif(NOT WIN32 AND NOT APPLE AND NOT USE_SANITIZER) # Linux Only, non-santizer only
->>>>>>> 15666851
 
   set(SHIM_LIB_OUTPUT_DIR ${CMAKE_CURRENT_BINARY_DIR})
 
   set(SHIM_LIB_GEN_SRC
-          ${SHIM_LIB_OUTPUT_DIR}/libfdb_c.so.init.c
-          ${SHIM_LIB_OUTPUT_DIR}/libfdb_c.so.tramp.S)
+    ${SHIM_LIB_OUTPUT_DIR}/libfdb_c.so.init.c
+    ${SHIM_LIB_OUTPUT_DIR}/libfdb_c.so.tramp.S)
 
   set(IMPLIBSO_SRC_DIR ${CMAKE_SOURCE_DIR}/contrib/Implib.so)
   set(IMPLIBSO_SRC
@@ -599,21 +498,13 @@
     )
 
   add_custom_command(OUTPUT ${SHIM_LIB_GEN_SRC}
-<<<<<<< HEAD
-          COMMAND $<TARGET_FILE:Python::Interpreter> ${CMAKE_SOURCE_DIR}/contrib/Implib.so/implib-gen.py
-          --target ${CMAKE_SYSTEM_PROCESSOR}
-          --outdir ${SHIM_LIB_OUTPUT_DIR}
-          --dlopen-callback=fdb_shim_dlopen_callback
-          $<TARGET_FILE:fdb_c>)
-=======
     COMMAND $<TARGET_FILE:Python3::Interpreter> ${IMPLIBSO_SRC_DIR}/implib-gen.py
-      --target ${CMAKE_SYSTEM_PROCESSOR}
-      --outdir ${SHIM_LIB_OUTPUT_DIR}
-      --dlopen-callback=fdb_shim_dlopen_callback
-      $<TARGET_FILE:fdb_c>
+    --target ${CMAKE_SYSTEM_PROCESSOR}
+    --outdir ${SHIM_LIB_OUTPUT_DIR}
+    --dlopen-callback=fdb_shim_dlopen_callback
+    $<TARGET_FILE:fdb_c>
     DEPENDS ${IMPLIBSO_SRC} fdb_c
     COMMENT "Generating source code for C shim library")
->>>>>>> 15666851
 
   add_library(fdb_c_shim STATIC ${SHIM_LIB_GEN_SRC} foundationdb/fdb_c_shim.h fdb_c_shim.cpp)
   target_link_options(fdb_c_shim PRIVATE "LINKER:--version-script=${CMAKE_CURRENT_SOURCE_DIR}/fdb_c.map,-z,nodelete,-z,noexecstack")
@@ -634,23 +525,15 @@
   target_include_directories(fdb_c_shim_lib_tester PUBLIC ${CMAKE_CURRENT_SOURCE_DIR} ${CMAKE_CURRENT_BINARY_DIR}/foundationdb/ ${CMAKE_SOURCE_DIR}/flow/include)
 
   add_test(NAME fdb_c_shim_library_tests
-<<<<<<< HEAD
-          COMMAND $<TARGET_FILE:Python::Interpreter> ${CMAKE_CURRENT_SOURCE_DIR}/test/fdb_c_shim_tests.py
-=======
     COMMAND $<TARGET_FILE:Python3::Interpreter> ${CMAKE_CURRENT_SOURCE_DIR}/test/fdb_c_shim_tests.py
->>>>>>> 15666851
-          --build-dir ${CMAKE_BINARY_DIR}
-          --unit-tests-bin $<TARGET_FILE:fdb_c_shim_unit_tests>
-          --api-tester-bin $<TARGET_FILE:fdb_c_shim_api_tester>
-          --shim-lib-tester-bin $<TARGET_FILE:fdb_c_shim_lib_tester>
-          --api-test-dir ${CMAKE_SOURCE_DIR}/bindings/c/test/apitester/tests
-          )
-
-<<<<<<< HEAD
-endif () # End Linux only
-=======
+    --build-dir ${CMAKE_BINARY_DIR}
+    --unit-tests-bin $<TARGET_FILE:fdb_c_shim_unit_tests>
+    --api-tester-bin $<TARGET_FILE:fdb_c_shim_api_tester>
+    --shim-lib-tester-bin $<TARGET_FILE:fdb_c_shim_lib_tester>
+    --api-test-dir ${CMAKE_SOURCE_DIR}/bindings/c/test/apitester/tests
+    )
+
 endif() # End Linux only, non-sanitizer only
->>>>>>> 15666851
 
 # TODO: re-enable once the old vcxproj-based build system is removed.
 #generate_export_header(fdb_c EXPORT_MACRO_NAME "DLLEXPORT"
@@ -662,40 +545,34 @@
 set(project_config "${generated_dir}/${targets_export_name}Config.cmake")
 include(CMakePackageConfigHelpers)
 write_basic_package_version_file(
-        "${version_config}" VERSION ${GENERIC_LIB_VERSION} COMPATIBILITY AnyNewerVersion
+  "${version_config}" VERSION ${GENERIC_LIB_VERSION} COMPATIBILITY AnyNewerVersion
 )
 configure_file("${PROJECT_SOURCE_DIR}/cmake/Config.cmake.in" "${project_config}" @ONLY)
 
 fdb_install(
-        TARGETS fdb_c
-        EXPORT ${targets_export_name}
-        DESTINATION lib
-        COMPONENT clients)
+  TARGETS fdb_c
+  EXPORT ${targets_export_name}
+  DESTINATION lib
+  COMPONENT clients)
 fdb_install(
-        FILES foundationdb/fdb_c.h
-        ${CMAKE_CURRENT_BINARY_DIR}/foundationdb/fdb_c_options.g.h
-        ${CMAKE_SOURCE_DIR}/fdbclient/vexillographer/fdb.options
-        ${CMAKE_SOURCE_DIR}/bindings/c/foundationdb/fdb_c_types.h
-        DESTINATION include
-        DESTINATION_SUFFIX /foundationdb
-        COMPONENT clients)
+  FILES foundationdb/fdb_c.h
+  ${CMAKE_CURRENT_BINARY_DIR}/foundationdb/fdb_c_options.g.h
+  ${CMAKE_SOURCE_DIR}/fdbclient/vexillographer/fdb.options
+  ${CMAKE_SOURCE_DIR}/bindings/c/foundationdb/fdb_c_types.h
+  DESTINATION include
+  DESTINATION_SUFFIX /foundationdb
+  COMPONENT clients)
 fdb_install(
-        FILES "${project_config}" "${version_config}"
-        DESTINATION lib
-        DESTINATION_SUFFIX "/cmake/${targets_export_name}"
-        COMPONENT clients)
+  FILES "${project_config}" "${version_config}"
+  DESTINATION lib
+  DESTINATION_SUFFIX "/cmake/${targets_export_name}"
+  COMPONENT clients)
 fdb_configure_and_install(
-        FILE "${PROJECT_SOURCE_DIR}/cmake/foundationdb-client.pc.in"
-        DESTINATION lib
-        DESTINATION_SUFFIX "/pkgconfig"
-        COMPONENT clients)
+  FILE "${PROJECT_SOURCE_DIR}/cmake/foundationdb-client.pc.in"
+  DESTINATION lib
+  DESTINATION_SUFFIX "/pkgconfig"
+  COMPONENT clients)
 fdb_install(
-<<<<<<< HEAD
-        EXPORT ${targets_export_name}
-        DESTINATION lib
-        DESTINATION_SUFFIX "/cmake/${targets_export_name}"
-        COMPONENT clients)
-=======
   EXPORT ${targets_export_name}
   DESTINATION lib
   DESTINATION_SUFFIX "/cmake/${targets_export_name}"
@@ -703,17 +580,16 @@
 
 if(NOT WIN32 AND NOT APPLE AND NOT USE_SANITIZER) # Linux Only, non-sanitizer only
 
-fdb_install(
-  FILES foundationdb/fdb_c_shim.h
-  DESTINATION include
-  DESTINATION_SUFFIX /foundationdb
-  COMPONENT clients)
-
-fdb_install(
-  TARGETS fdb_c_shim
-  EXPORT ${targets_export_name}
-  DESTINATION lib
-  COMPONENT clients)
-
-endif() # End Linux only, non-ubsan only
->>>>>>> 15666851
+  fdb_install(
+    FILES foundationdb/fdb_c_shim.h
+    DESTINATION include
+    DESTINATION_SUFFIX /foundationdb
+    COMPONENT clients)
+
+  fdb_install(
+    TARGETS fdb_c_shim
+    EXPORT ${targets_export_name}
+    DESTINATION lib
+    COMPONENT clients)
+
+endif() # End Linux only, non-ubsan only