/*
 * fdb_c.h
 *
 * This source file is part of the FoundationDB open source project
 *
 * Copyright 2013-2018 Apple Inc. and the FoundationDB project authors
 *
 * Licensed under the Apache License, Version 2.0 (the "License");
 * you may not use this file except in compliance with the License.
 * You may obtain a copy of the License at
 *
 *     http://www.apache.org/licenses/LICENSE-2.0
 *
 * Unless required by applicable law or agreed to in writing, software
 * distributed under the License is distributed on an "AS IS" BASIS,
 * WITHOUT WARRANTIES OR CONDITIONS OF ANY KIND, either express or implied.
 * See the License for the specific language governing permissions and
 * limitations under the License.
 */

#ifndef FDB_C_H
#define FDB_C_H
#pragma once

#ifndef DLLEXPORT
#define DLLEXPORT
#endif

#if !defined(FDB_API_VERSION)
#error You must #define FDB_API_VERSION prior to including fdb_c.h (current version is 700)
#elif FDB_API_VERSION < 13
#error API version no longer supported (upgrade to 13)
#elif FDB_API_VERSION > 700
#error Requested API version requires a newer version of this header
#endif

#if FDB_API_VERSION >= 23 && !defined(WARN_UNUSED_RESULT)
#ifdef __GNUG__
#define WARN_UNUSED_RESULT __attribute__((warn_unused_result))
#else
#define WARN_UNUSED_RESULT
#endif
#else
#define WARN_UNUSED_RESULT
#endif

/*
 * With default settings, gcc will not warn about unprototyped functions being
 * called, so it is easy to erroneously call a function which is not available
 * at FDB_API_VERSION and then get an error only at runtime.  These macros
 * ensure a compile error in such cases, and attempt to make the compile error
 * slightly informative.
 */
#define This_FoundationDB_API_function_is_removed_at_this_FDB_API_VERSION()                                            \
	{ == == = }
#define FDB_REMOVED_FUNCTION This_FoundationDB_API_function_is_removed_at_this_FDB_API_VERSION(0)

#include <stdint.h>

#include "fdb_c_options.g.h"

#ifdef __cplusplus
extern "C" {
#endif

/* Pointers to these opaque types represent objects in the FDB API */
typedef struct FDB_future FDBFuture;
typedef struct FDB_database FDBDatabase;
typedef struct FDB_transaction FDBTransaction;

typedef int fdb_error_t;
typedef int fdb_bool_t;

DLLEXPORT const char* fdb_get_error(fdb_error_t code);

DLLEXPORT fdb_bool_t fdb_error_predicate(int predicate_test, fdb_error_t code);

#define /* fdb_error_t */ fdb_select_api_version(v) fdb_select_api_version_impl(v, FDB_API_VERSION)

DLLEXPORT WARN_UNUSED_RESULT fdb_error_t fdb_network_set_option(FDBNetworkOption option,
                                                                uint8_t const* value,
                                                                int value_length);

#if FDB_API_VERSION >= 14
DLLEXPORT WARN_UNUSED_RESULT fdb_error_t fdb_setup_network();
#endif

DLLEXPORT WARN_UNUSED_RESULT fdb_error_t fdb_run_network();

DLLEXPORT WARN_UNUSED_RESULT fdb_error_t fdb_stop_network();

DLLEXPORT WARN_UNUSED_RESULT fdb_error_t fdb_add_network_thread_completion_hook(void (*hook)(void*),
                                                                                void* hook_parameter);

#pragma pack(push, 4)
typedef struct key {
	const uint8_t* key;
	int key_length;
} FDBKey;
#if FDB_API_VERSION >= 700
typedef struct keyvalue {
	const uint8_t* key;
	int key_length;
	const uint8_t* value;
	int value_length;
} FDBKeyValue;
#else
typedef struct keyvalue {
	const void* key;
	int key_length;
	const void* value;
	int value_length;
} FDBKeyValue;
#endif
#pragma pack(pop)

DLLEXPORT void fdb_future_cancel(FDBFuture* f);

DLLEXPORT void fdb_future_release_memory(FDBFuture* f);

DLLEXPORT void fdb_future_destroy(FDBFuture* f);

DLLEXPORT WARN_UNUSED_RESULT fdb_error_t fdb_future_block_until_ready(FDBFuture* f);

DLLEXPORT fdb_bool_t fdb_future_is_ready(FDBFuture* f);

typedef void (*FDBCallback)(FDBFuture* future, void* callback_parameter);

DLLEXPORT WARN_UNUSED_RESULT fdb_error_t fdb_future_set_callback(FDBFuture* f,
                                                                 FDBCallback callback,
                                                                 void* callback_parameter);

#if FDB_API_VERSION >= 23
DLLEXPORT WARN_UNUSED_RESULT fdb_error_t fdb_future_get_error(FDBFuture* f);
#endif

DLLEXPORT WARN_UNUSED_RESULT fdb_error_t fdb_future_get_int64(FDBFuture* f, int64_t* out);

DLLEXPORT WARN_UNUSED_RESULT fdb_error_t fdb_future_get_uint64(FDBFuture* f, uint64_t* out);

DLLEXPORT WARN_UNUSED_RESULT fdb_error_t fdb_future_get_key(FDBFuture* f, uint8_t const** out_key, int* out_key_length);

DLLEXPORT WARN_UNUSED_RESULT fdb_error_t fdb_future_get_value(FDBFuture* f,
                                                              fdb_bool_t* out_present,
                                                              uint8_t const** out_value,
                                                              int* out_value_length);

#if FDB_API_VERSION >= 14
DLLEXPORT WARN_UNUSED_RESULT fdb_error_t fdb_future_get_keyvalue_array(FDBFuture* f,
                                                                       FDBKeyValue const** out_kv,
                                                                       int* out_count,
                                                                       fdb_bool_t* out_more);
#endif
DLLEXPORT WARN_UNUSED_RESULT fdb_error_t fdb_future_get_key_array(FDBFuture* f,
                                                                  FDBKey const** out_key_array,
                                                                  int* out_count);

DLLEXPORT WARN_UNUSED_RESULT fdb_error_t fdb_future_get_string_array(FDBFuture* f,
                                                                     const char*** out_strings,
                                                                     int* out_count);

DLLEXPORT WARN_UNUSED_RESULT fdb_error_t fdb_create_database(const char* cluster_file_path, FDBDatabase** out_database);

DLLEXPORT void fdb_database_destroy(FDBDatabase* d);

DLLEXPORT WARN_UNUSED_RESULT fdb_error_t fdb_database_set_option(FDBDatabase* d,
                                                                 FDBDatabaseOption option,
                                                                 uint8_t const* value,
                                                                 int value_length);

DLLEXPORT WARN_UNUSED_RESULT fdb_error_t fdb_database_create_transaction(FDBDatabase* d,
                                                                         FDBTransaction** out_transaction);

DLLEXPORT WARN_UNUSED_RESULT FDBFuture* fdb_database_reboot_worker(FDBDatabase* db,
                                                                   uint8_t const* address,
                                                                   int address_length,
                                                                   fdb_bool_t check,
                                                                   int duration);

DLLEXPORT WARN_UNUSED_RESULT FDBFuture* fdb_database_force_recovery_with_data_loss(FDBDatabase* db,
                                                                                   uint8_t const* dcid,
                                                                                   int dcid_length);

DLLEXPORT WARN_UNUSED_RESULT FDBFuture* fdb_database_create_snapshot(FDBDatabase* db,
                                                                     uint8_t const* uid,
                                                                     int uid_length,
                                                                     uint8_t const* snap_command,
                                                                     int snap_command_length);

<<<<<<< HEAD
    DLLEXPORT WARN_UNUSED_RESULT double fdb_database_get_main_thread_busyness(FDBDatabase* db);

    DLLEXPORT void fdb_transaction_destroy( FDBTransaction* tr);
=======
DLLEXPORT void fdb_transaction_destroy(FDBTransaction* tr);
>>>>>>> 9a918002

DLLEXPORT void fdb_transaction_cancel(FDBTransaction* tr);

#if FDB_API_VERSION >= 14
DLLEXPORT WARN_UNUSED_RESULT fdb_error_t fdb_transaction_set_option(FDBTransaction* tr,
                                                                    FDBTransactionOption option,
                                                                    uint8_t const* value,
                                                                    int value_length);
#endif

DLLEXPORT void fdb_transaction_set_read_version(FDBTransaction* tr, int64_t version);

DLLEXPORT WARN_UNUSED_RESULT FDBFuture* fdb_transaction_get_read_version(FDBTransaction* tr);

#if FDB_API_VERSION >= 14
DLLEXPORT WARN_UNUSED_RESULT FDBFuture* fdb_transaction_get(FDBTransaction* tr,
                                                            uint8_t const* key_name,
                                                            int key_name_length,
                                                            fdb_bool_t snapshot);
#endif

#if FDB_API_VERSION >= 14
DLLEXPORT WARN_UNUSED_RESULT FDBFuture* fdb_transaction_get_key(FDBTransaction* tr,
                                                                uint8_t const* key_name,
                                                                int key_name_length,
                                                                fdb_bool_t or_equal,
                                                                int offset,
                                                                fdb_bool_t snapshot);
#endif

DLLEXPORT WARN_UNUSED_RESULT FDBFuture* fdb_transaction_get_addresses_for_key(FDBTransaction* tr,
                                                                              uint8_t const* key_name,
                                                                              int key_name_length);

#if FDB_API_VERSION >= 14
DLLEXPORT WARN_UNUSED_RESULT FDBFuture* fdb_transaction_get_range(FDBTransaction* tr,
                                                                  uint8_t const* begin_key_name,
                                                                  int begin_key_name_length,
                                                                  fdb_bool_t begin_or_equal,
                                                                  int begin_offset,
                                                                  uint8_t const* end_key_name,
                                                                  int end_key_name_length,
                                                                  fdb_bool_t end_or_equal,
                                                                  int end_offset,
                                                                  int limit,
                                                                  int target_bytes,
                                                                  FDBStreamingMode mode,
                                                                  int iteration,
                                                                  fdb_bool_t snapshot,
                                                                  fdb_bool_t reverse);
#endif

DLLEXPORT void fdb_transaction_set(FDBTransaction* tr,
                                   uint8_t const* key_name,
                                   int key_name_length,
                                   uint8_t const* value,
                                   int value_length);

DLLEXPORT void fdb_transaction_atomic_op(FDBTransaction* tr,
                                         uint8_t const* key_name,
                                         int key_name_length,
                                         uint8_t const* param,
                                         int param_length,
                                         FDBMutationType operation_type);

DLLEXPORT void fdb_transaction_clear(FDBTransaction* tr, uint8_t const* key_name, int key_name_length);

DLLEXPORT void fdb_transaction_clear_range(FDBTransaction* tr,
                                           uint8_t const* begin_key_name,
                                           int begin_key_name_length,
                                           uint8_t const* end_key_name,
                                           int end_key_name_length);

DLLEXPORT WARN_UNUSED_RESULT FDBFuture* fdb_transaction_watch(FDBTransaction* tr,
                                                              uint8_t const* key_name,
                                                              int key_name_length);

DLLEXPORT WARN_UNUSED_RESULT FDBFuture* fdb_transaction_commit(FDBTransaction* tr);

DLLEXPORT WARN_UNUSED_RESULT fdb_error_t fdb_transaction_get_committed_version(FDBTransaction* tr,
                                                                               int64_t* out_version);

/*
 * This function intentionally returns an FDBFuture instead of an integer
 * directly, so that calling this API can see the effect of previous
 * mutations on the transaction. Specifically, mutations are applied
 * asynchronously by the main thread. In order to see them, this call has to
 * be serviced by the main thread too.
 */
DLLEXPORT WARN_UNUSED_RESULT FDBFuture* fdb_transaction_get_approximate_size(FDBTransaction* tr);

DLLEXPORT WARN_UNUSED_RESULT FDBFuture* fdb_get_server_protocol(const char* clusterFilePath);

DLLEXPORT WARN_UNUSED_RESULT FDBFuture* fdb_transaction_get_versionstamp(FDBTransaction* tr);

DLLEXPORT WARN_UNUSED_RESULT FDBFuture* fdb_transaction_on_error(FDBTransaction* tr, fdb_error_t error);

DLLEXPORT void fdb_transaction_reset(FDBTransaction* tr);

DLLEXPORT WARN_UNUSED_RESULT fdb_error_t fdb_transaction_add_conflict_range(FDBTransaction* tr,
                                                                            uint8_t const* begin_key_name,
                                                                            int begin_key_name_length,
                                                                            uint8_t const* end_key_name,
                                                                            int end_key_name_length,
                                                                            FDBConflictRangeType type);

DLLEXPORT WARN_UNUSED_RESULT FDBFuture* fdb_transaction_get_estimated_range_size_bytes(FDBTransaction* tr,
                                                                                       uint8_t const* begin_key_name,
                                                                                       int begin_key_name_length,
                                                                                       uint8_t const* end_key_name,
                                                                                       int end_key_name_length);

DLLEXPORT WARN_UNUSED_RESULT FDBFuture* fdb_transaction_get_range_split_points(FDBTransaction* tr,
                                                                               uint8_t const* begin_key_name,
                                                                               int begin_key_name_length,
                                                                               uint8_t const* end_key_name,
                                                                               int end_key_name_length,
                                                                               int64_t chunk_size);

#define FDB_KEYSEL_LAST_LESS_THAN(k, l) k, l, 0, 0
#define FDB_KEYSEL_LAST_LESS_OR_EQUAL(k, l) k, l, 1, 0
#define FDB_KEYSEL_FIRST_GREATER_THAN(k, l) k, l, 1, 1
#define FDB_KEYSEL_FIRST_GREATER_OR_EQUAL(k, l) k, l, 0, 1

DLLEXPORT WARN_UNUSED_RESULT fdb_error_t fdb_select_api_version_impl(int runtime_version, int header_version);

DLLEXPORT int fdb_get_max_api_version();
DLLEXPORT const char* fdb_get_client_version();

/* LEGACY API VERSIONS */

#if FDB_API_VERSION < 620
DLLEXPORT WARN_UNUSED_RESULT fdb_error_t fdb_future_get_version(FDBFuture* f, int64_t* out_version);
#else
#define fdb_future_get_version(f, ov) FDB_REMOVED_FUNCTION
#endif

#if FDB_API_VERSION < 610 || defined FDB_INCLUDE_LEGACY_TYPES
typedef struct FDB_cluster FDBCluster;

typedef enum {
	/* This option is only a placeholder for C compatibility and should not be used */
	FDB_CLUSTER_OPTION_DUMMY_DO_NOT_USE = -1
} FDBClusterOption;
#endif

#if FDB_API_VERSION < 610
DLLEXPORT WARN_UNUSED_RESULT fdb_error_t fdb_future_get_cluster(FDBFuture* f, FDBCluster** out_cluster);

DLLEXPORT WARN_UNUSED_RESULT fdb_error_t fdb_future_get_database(FDBFuture* f, FDBDatabase** out_database);

DLLEXPORT WARN_UNUSED_RESULT FDBFuture* fdb_create_cluster(const char* cluster_file_path);

DLLEXPORT void fdb_cluster_destroy(FDBCluster* c);

DLLEXPORT WARN_UNUSED_RESULT fdb_error_t fdb_cluster_set_option(FDBCluster* c,
                                                                FDBClusterOption option,
                                                                uint8_t const* value,
                                                                int value_length);

DLLEXPORT WARN_UNUSED_RESULT FDBFuture* fdb_cluster_create_database(FDBCluster* c,
                                                                    uint8_t const* db_name,
                                                                    int db_name_length);
#else
#define fdb_future_get_cluster(f, oc) FDB_REMOVED_FUNCTION
#define fdb_future_get_database(f, od) FDB_REMOVED_FUNCTION
#define fdb_create_cluster(cfp) FDB_REMOVED_FUNCTION
#define fdb_cluster_destroy(c) FDB_REMOVED_FUNCTION
#define fdb_cluster_set_option(c, o, v, vl) FDB_REMOVED_FUNCTION
#define fdb_cluster_create_database(c, dn, dnl) FDB_REMOVED_FUNCTION
#endif

#if FDB_API_VERSION < 23
DLLEXPORT WARN_UNUSED_RESULT fdb_error_t fdb_future_get_error(FDBFuture* f, const char** out_description /* = NULL */);

DLLEXPORT fdb_bool_t fdb_future_is_error(FDBFuture* f);
#else
#define fdb_future_is_error(x) FDB_REMOVED_FUNCTION
#endif

#if FDB_API_VERSION < 14
DLLEXPORT WARN_UNUSED_RESULT fdb_error_t fdb_future_get_keyvalue_array(FDBFuture* f,
                                                                       FDBKeyValue const** out_kv,
                                                                       int* out_count);

DLLEXPORT WARN_UNUSED_RESULT FDBFuture* fdb_transaction_get(FDBTransaction* tr,
                                                            uint8_t const* key_name,
                                                            int key_name_length);

DLLEXPORT WARN_UNUSED_RESULT FDBFuture* fdb_transaction_get_key(FDBTransaction* tr,
                                                                uint8_t const* key_name,
                                                                int key_name_length,
                                                                fdb_bool_t or_equal,
                                                                int offset);

DLLEXPORT WARN_UNUSED_RESULT fdb_error_t fdb_setup_network(const char* local_address);

DLLEXPORT void fdb_transaction_set_option(FDBTransaction* tr, FDBTransactionOption option);

DLLEXPORT WARN_UNUSED_RESULT FDBFuture* fdb_transaction_get_range(FDBTransaction* tr,
                                                                  uint8_t const* begin_key_name,
                                                                  int begin_key_name_length,
                                                                  uint8_t const* end_key_name,
                                                                  int end_key_name_length,
                                                                  int limit);

DLLEXPORT WARN_UNUSED_RESULT FDBFuture* fdb_transaction_get_range_selector(FDBTransaction* tr,
                                                                           uint8_t const* begin_key_name,
                                                                           int begin_key_name_length,
                                                                           fdb_bool_t begin_or_equal,
                                                                           int begin_offset,
                                                                           uint8_t const* end_key_name,
                                                                           int end_key_name_length,
                                                                           fdb_bool_t end_or_equal,
                                                                           int end_offset,
                                                                           int limit);
#else
#define fdb_transaction_get_range_selector(tr, bkn, bknl, boe, bo, ekn, eknl, eoe, eo, lim) FDB_REMOVED_FUNCTION
#endif

#ifdef __cplusplus
}
#endif
#endif<|MERGE_RESOLUTION|>--- conflicted
+++ resolved
@@ -187,13 +187,9 @@
                                                                      uint8_t const* snap_command,
                                                                      int snap_command_length);
 
-<<<<<<< HEAD
-    DLLEXPORT WARN_UNUSED_RESULT double fdb_database_get_main_thread_busyness(FDBDatabase* db);
-
-    DLLEXPORT void fdb_transaction_destroy( FDBTransaction* tr);
-=======
+DLLEXPORT WARN_UNUSED_RESULT double fdb_database_get_main_thread_busyness(FDBDatabase* db);
+
 DLLEXPORT void fdb_transaction_destroy(FDBTransaction* tr);
->>>>>>> 9a918002
 
 DLLEXPORT void fdb_transaction_cancel(FDBTransaction* tr);
 
