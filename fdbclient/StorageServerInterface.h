/*
 * StorageServerInterface.h
 *
 * This source file is part of the FoundationDB open source project
 *
 * Copyright 2013-2018 Apple Inc. and the FoundationDB project authors
 *
 * Licensed under the Apache License, Version 2.0 (the "License");
 * you may not use this file except in compliance with the License.
 * You may obtain a copy of the License at
 *
 *     http://www.apache.org/licenses/LICENSE-2.0
 *
 * Unless required by applicable law or agreed to in writing, software
 * distributed under the License is distributed on an "AS IS" BASIS,
 * WITHOUT WARRANTIES OR CONDITIONS OF ANY KIND, either express or implied.
 * See the License for the specific language governing permissions and
 * limitations under the License.
 */

#ifndef FDBCLIENT_STORAGESERVERINTERFACE_H
#define FDBCLIENT_STORAGESERVERINTERFACE_H
#pragma once

#include "fdbclient/FDBTypes.h"
#include "fdbrpc/Locality.h"
#include "fdbrpc/QueueModel.h"
#include "fdbrpc/fdbrpc.h"
#include "fdbrpc/LoadBalance.actor.h"
#include "flow/Stats.h"
#include "fdbrpc/TimedRequest.h"

// Dead code, removed in the next protocol version
struct VersionReply {
	constexpr static FileIdentifier file_identifier = 3;

	Version version;
	VersionReply() = default;
	explicit VersionReply(Version version) : version(version) {}

	template <class Ar>
	void serialize(Ar& ar) {
		serializer(ar, version);
	}
};

struct StorageServerInterface {
	constexpr static FileIdentifier file_identifier = 15302073;
	enum { BUSY_ALLOWED = 0, BUSY_FORCE = 1, BUSY_LOCAL = 2 };

	enum { LocationAwareLoadBalance = 1 };
	enum { AlwaysFresh = 0 };

	LocalityData locality;
	UID uniqueID;

	RequestStream<struct GetValueRequest> getValue;
	RequestStream<struct GetKeyRequest> getKey;

	// Throws a wrong_shard_server if the keys in the request or result depend on data outside this server OR if a large selector offset prevents
	// all data from being read in one range read
	RequestStream<struct GetKeyValuesRequest> getKeyValues;

	RequestStream<struct GetShardStateRequest> getShardState;
	RequestStream<struct WaitMetricsRequest> waitMetrics;
	RequestStream<struct SplitMetricsRequest> splitMetrics;
	RequestStream<struct GetStorageMetricsRequest> getStorageMetrics;
	RequestStream<ReplyPromise<Void>> waitFailure;
	RequestStream<struct StorageQueuingMetricsRequest> getQueuingMetrics;

	RequestStream<ReplyPromise<KeyValueStoreType>> getKeyValueStoreType;
	RequestStream<struct WatchValueRequest> watchValue;

	explicit StorageServerInterface(UID uid) : uniqueID( uid ) {}
	StorageServerInterface() : uniqueID( deterministicRandom()->randomUniqueID() ) {}
	NetworkAddress address() const { return getValue.getEndpoint().getPrimaryAddress(); }
	UID id() const { return uniqueID; }
	std::string toString() const { return id().shortString(); }
	template <class Ar> 
	void serialize( Ar& ar ) {
		// StorageServerInterface is persisted in the database and in the tLog's data structures, so changes here have to be
		// versioned carefully!

		if constexpr (!is_fb_function<Ar>) {
			serializer(ar, uniqueID, locality, getValue, getKey, getKeyValues, getShardState, waitMetrics,
			           splitMetrics, getStorageMetrics, waitFailure, getQueuingMetrics, getKeyValueStoreType);
			if (ar.protocolVersion().hasWatches()) serializer(ar, watchValue);
		} else {
			serializer(ar, uniqueID, locality, getValue, getKey, getKeyValues, getShardState, waitMetrics,
			           splitMetrics, getStorageMetrics, waitFailure, getQueuingMetrics, getKeyValueStoreType,
			           watchValue);
		}
	}
	bool operator == (StorageServerInterface const& s) const { return uniqueID == s.uniqueID; }
	bool operator < (StorageServerInterface const& s) const { return uniqueID < s.uniqueID; }
	void initEndpoints() {
		getValue.getEndpoint( TaskPriority::LoadBalancedEndpoint );
		getKey.getEndpoint( TaskPriority::LoadBalancedEndpoint );
		getKeyValues.getEndpoint( TaskPriority::LoadBalancedEndpoint );
	}
};

struct StorageInfo : NonCopyable, public ReferenceCounted<StorageInfo> {
	Tag tag;
	StorageServerInterface interf;
	StorageInfo() : tag(invalidTag) {}
};

struct ServerCacheInfo {
	std::vector<Tag> tags;
	std::vector<Reference<StorageInfo>> src_info;
	std::vector<Reference<StorageInfo>> dest_info;

	void populateTags() {
		if (tags.size()) return;

		for (const auto& info : src_info) {
			tags.push_back(info->tag);
		}
		for (const auto& info : dest_info) {
			tags.push_back(info->tag);
		}
		uniquify(tags);
	}
};

struct GetValueReply : public LoadBalancedReply {
	constexpr static FileIdentifier file_identifier = 1378929;
	Optional<Value> value;

	GetValueReply() {}
	GetValueReply(Optional<Value> value) : value(value) {}

	template <class Ar>
	void serialize( Ar& ar ) {
		serializer(ar, LoadBalancedReply::penalty, LoadBalancedReply::error, value);
	}
};

struct GetValueRequest : TimedRequest {
	constexpr static FileIdentifier file_identifier = 8454530;
	Key key;
	Version version;
	Optional<UID> debugID;
	ReplyPromise<GetValueReply> reply;

	GetValueRequest(){}
	GetValueRequest(const Key& key, Version ver, Optional<UID> debugID) : key(key), version(ver), debugID(debugID) {}
	
	template <class Ar> 
	void serialize( Ar& ar ) {
		serializer(ar, key, version, debugID, reply);
	}
};

struct WatchValueReply {
	constexpr static FileIdentifier file_identifier = 3;

	Version version;
	WatchValueReply() = default;
	explicit WatchValueReply(Version version) : version(version) {}

	template <class Ar>
	void serialize(Ar& ar) {
		serializer(ar, version);
	}
};

struct WatchValueRequest {
	constexpr static FileIdentifier file_identifier = 14747733;
	Key key;
	Optional<Value> value;
	Version version;
	Optional<UID> debugID;
	ReplyPromise<WatchValueReply> reply;

	WatchValueRequest(){}
	WatchValueRequest(const Key& key, Optional<Value> value, Version ver, Optional<UID> debugID) : key(key), value(value), version(ver), debugID(debugID) {}
	
	template <class Ar> 
	void serialize( Ar& ar ) {
		serializer(ar, key, value, version, debugID, reply);
	}
};

struct GetKeyValuesReply : public LoadBalancedReply {
	constexpr static FileIdentifier file_identifier = 1783066;
	Arena arena;
	VectorRef<KeyValueRef, VecSerStrategy::String> data;
	Version version; // useful when latestVersion was requested
	bool more;
	bool cached;

	GetKeyValuesReply() : version(invalidVersion), more(false), cached(false) {}

	template <class Ar>
	void serialize( Ar& ar ) {
		serializer(ar, LoadBalancedReply::penalty, LoadBalancedReply::error, data, version, more, arena);
	}
};

struct GetKeyValuesRequest : TimedRequest {
	constexpr static FileIdentifier file_identifier = 6795746;
	Arena arena;
	KeySelectorRef begin, end;
	Version version;		// or latestVersion
	int limit, limitBytes;
	bool isFetchKeys;
	Optional<UID> debugID;
	ReplyPromise<GetKeyValuesReply> reply;

	GetKeyValuesRequest() : isFetchKeys(false) {}
//	GetKeyValuesRequest(const KeySelectorRef& begin, const KeySelectorRef& end, Version version, int limit, int limitBytes, Optional<UID> debugID) : begin(begin), end(end), version(version), limit(limit), limitBytes(limitBytes) {}
	template <class Ar>
	void serialize( Ar& ar ) {
		serializer(ar, begin, end, version, limit, limitBytes, isFetchKeys, debugID, reply, arena);
	}
};

struct GetKeyReply : public LoadBalancedReply {
	constexpr static FileIdentifier file_identifier = 11226513;
	KeySelector sel;

	GetKeyReply() {}
	GetKeyReply(KeySelector sel) : sel(sel) {}

	template <class Ar>
	void serialize( Ar& ar ) {
		serializer(ar, LoadBalancedReply::penalty, LoadBalancedReply::error, sel);
	}
};

struct GetKeyRequest : TimedRequest {
	constexpr static FileIdentifier file_identifier = 10457870;
	Arena arena;
	KeySelectorRef sel;
	Version version;		// or latestVersion
	ReplyPromise<GetKeyReply> reply;

	GetKeyRequest() {}
	GetKeyRequest(KeySelectorRef const& sel, Version version) : sel(sel), version(version) {}

	template <class Ar>
	void serialize( Ar& ar ) {
		serializer(ar, sel, version, reply, arena);
	}
};

struct GetShardStateReply {
	constexpr static FileIdentifier file_identifier = 0;

	Version first;
	Version second;
	GetShardStateReply() = default;
	GetShardStateReply(Version first, Version second) : first(first), second(second) {}

	template <class Ar>
	void serialize(Ar& ar) {
		serializer(ar, first, second);
	}
};

struct GetShardStateRequest {
	constexpr static FileIdentifier file_identifier = 15860168;
	enum waitMode {
		NO_WAIT = 0,
		FETCHING = 1,
		READABLE = 2
	};
	
	KeyRange keys;
	int32_t mode;
	ReplyPromise<GetShardStateReply> reply;
	GetShardStateRequest() {}
	GetShardStateRequest( KeyRange const& keys, waitMode mode ) : keys(keys), mode(mode) {}

	template <class Ar>
	void serialize( Ar& ar ) {
		serializer(ar, keys, mode, reply);
	}
};

struct StorageMetrics {
	constexpr static FileIdentifier file_identifier = 13622226;
<<<<<<< HEAD
	int64_t bytes;				// total storage
	// FIXME: currently, neither of bytesPerKSecond or iosPerKSecond are actually used in DataDistribution calculations.
	// This may change in the future, but this comment is left here to avoid any confusion for the time being.
	int64_t bytesPerKSecond;	// network bandwidth (average over 10s)
	int64_t iosPerKSecond;
	int64_t bytesReadPerKSecond;
=======
	int64_t bytes = 0;				// total storage
	int64_t bytesPerKSecond = 0;	// network bandwidth (average over 10s)
	int64_t iosPerKSecond = 0;
	int64_t bytesReadPerKSecond = 0;
>>>>>>> 38569e46

	static const int64_t infinity = 1LL<<60;

	bool allLessOrEqual( const StorageMetrics& rhs ) const {
		return bytes <= rhs.bytes && bytesPerKSecond <= rhs.bytesPerKSecond && iosPerKSecond <= rhs.iosPerKSecond &&
		       bytesReadPerKSecond <= rhs.bytesReadPerKSecond;
	}
	void operator += ( const StorageMetrics& rhs ) {
		bytes += rhs.bytes;
		bytesPerKSecond += rhs.bytesPerKSecond;
		iosPerKSecond += rhs.iosPerKSecond;
		bytesReadPerKSecond += rhs.bytesReadPerKSecond;
	}
	void operator -= ( const StorageMetrics& rhs ) {
		bytes -= rhs.bytes;
		bytesPerKSecond -= rhs.bytesPerKSecond;
		iosPerKSecond -= rhs.iosPerKSecond;
		bytesReadPerKSecond -= rhs.bytesReadPerKSecond;
	}
	template <class F>
	void operator *= ( F f ) {
		bytes *= f;
		bytesPerKSecond *= f;
		iosPerKSecond *= f;
		bytesReadPerKSecond *= f;
	}
	bool allZero() const { return !bytes && !bytesPerKSecond && !iosPerKSecond && !bytesReadPerKSecond; }

	template <class Ar>
	void serialize( Ar& ar ) {
		serializer(ar, bytes, bytesPerKSecond, iosPerKSecond, bytesReadPerKSecond);
	}

	void negate() { operator*=(-1.0); }
	StorageMetrics operator - () const { StorageMetrics x(*this); x.negate(); return x; }
	StorageMetrics operator + ( const StorageMetrics& r ) const { StorageMetrics x(*this); x+=r; return x; }
	StorageMetrics operator - ( const StorageMetrics& r ) const { StorageMetrics x(r); x.negate(); x+=*this; return x; }
	template <class F> StorageMetrics operator * ( F f ) const { StorageMetrics x(*this); x*=f; return x; }

	bool operator == ( StorageMetrics const& rhs ) const {
		return bytes == rhs.bytes && bytesPerKSecond == rhs.bytesPerKSecond && iosPerKSecond == rhs.iosPerKSecond &&
		       bytesReadPerKSecond == rhs.bytesReadPerKSecond;
	}

	std::string toString() const {
		return format("Bytes: %lld, BPerKSec: %lld, iosPerKSec: %lld, BReadPerKSec: %lld", bytes, bytesPerKSecond,
		              iosPerKSecond, bytesReadPerKSecond);
	}
};

struct WaitMetricsRequest {
	// Waits for any of the given minimum or maximum metrics to be exceeded, and then returns the current values
	// Send a reversed range for min, max to receive an immediate report
	constexpr static FileIdentifier file_identifier = 1795961;
	Arena arena;
	KeyRangeRef keys;
	StorageMetrics min, max;
	ReplyPromise<StorageMetrics> reply;

	WaitMetricsRequest() {}
	WaitMetricsRequest( KeyRangeRef const& keys, StorageMetrics const& min, StorageMetrics const& max )
		: keys( arena, keys ), min( min ), max( max )
	{
	}

	template <class Ar>
	void serialize( Ar& ar ) {
		serializer(ar, keys, min, max, reply, arena);
	}
};

struct SplitMetricsReply {
	constexpr static FileIdentifier file_identifier = 11530792;
	Standalone<VectorRef<KeyRef>> splits;
	StorageMetrics used;

	template <class Ar>
	void serialize( Ar& ar ) {
		serializer(ar, splits, used);
	}
};

struct SplitMetricsRequest {
	constexpr static FileIdentifier file_identifier = 10463876;
	Arena arena;
	KeyRangeRef keys;
	StorageMetrics limits;
	StorageMetrics used;
	StorageMetrics estimated;
	bool isLastShard;
	ReplyPromise<SplitMetricsReply> reply;

	SplitMetricsRequest() {}
	SplitMetricsRequest( KeyRangeRef const& keys, StorageMetrics const& limits, StorageMetrics const& used, StorageMetrics const& estimated, bool isLastShard ) : keys( arena, keys ), limits( limits ), used( used ), estimated( estimated ), isLastShard( isLastShard ) {}

	template <class Ar>
	void serialize(Ar& ar) {
		serializer(ar, keys, limits, used, estimated, isLastShard, reply, arena);
	}
};

struct GetStorageMetricsReply {
	constexpr static FileIdentifier file_identifier = 15491478;
	StorageMetrics load;
	StorageMetrics free;
	StorageMetrics capacity;
	double bytesInputRate;

	GetStorageMetricsReply() : bytesInputRate(0) {}

	template <class Ar>
	void serialize(Ar& ar) {
		serializer(ar, load, free, capacity, bytesInputRate);
	}
};

struct GetStorageMetricsRequest {
	constexpr static FileIdentifier file_identifier = 13290999;
	ReplyPromise<GetStorageMetricsReply> reply;

	template <class Ar>
	void serialize(Ar& ar) {
		serializer(ar, reply);
	}
};

struct StorageQueuingMetricsReply {
	constexpr static FileIdentifier file_identifier = 7633366;
	double localTime;
	int64_t instanceID;  // changes if bytesDurable and bytesInput reset
	int64_t bytesDurable, bytesInput;
	StorageBytes storageBytes;
	Version version; // current storage server version
	Version durableVersion; // latest version durable on storage server
	double cpuUsage;
	double diskUsage;
	double localRateLimit;

	template <class Ar>
	void serialize(Ar& ar) {
		serializer(ar, localTime, instanceID, bytesDurable, bytesInput, version, storageBytes, durableVersion, cpuUsage, diskUsage, localRateLimit);
	}
};

struct StorageQueuingMetricsRequest {
	// SOMEDAY: Send threshold value to avoid polling faster than the information changes?
	constexpr static FileIdentifier file_identifier = 3978640;
	ReplyPromise<struct StorageQueuingMetricsReply> reply;

	template <class Ar>
	void serialize(Ar& ar) {
		serializer(ar, reply);
	}
};

#endif<|MERGE_RESOLUTION|>--- conflicted
+++ resolved
@@ -282,19 +282,12 @@
 
 struct StorageMetrics {
 	constexpr static FileIdentifier file_identifier = 13622226;
-<<<<<<< HEAD
-	int64_t bytes;				// total storage
+	int64_t bytes = 0;				// total storage
 	// FIXME: currently, neither of bytesPerKSecond or iosPerKSecond are actually used in DataDistribution calculations.
 	// This may change in the future, but this comment is left here to avoid any confusion for the time being.
-	int64_t bytesPerKSecond;	// network bandwidth (average over 10s)
-	int64_t iosPerKSecond;
-	int64_t bytesReadPerKSecond;
-=======
-	int64_t bytes = 0;				// total storage
 	int64_t bytesPerKSecond = 0;	// network bandwidth (average over 10s)
 	int64_t iosPerKSecond = 0;
 	int64_t bytesReadPerKSecond = 0;
->>>>>>> 38569e46
 
 	static const int64_t infinity = 1LL<<60;
 
