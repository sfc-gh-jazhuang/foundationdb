/*
 * StorageServerInterface.h
 *
 * This source file is part of the FoundationDB open source project
 *
 * Copyright 2013-2018 Apple Inc. and the FoundationDB project authors
 *
 * Licensed under the Apache License, Version 2.0 (the "License");
 * you may not use this file except in compliance with the License.
 * You may obtain a copy of the License at
 *
 *     http://www.apache.org/licenses/LICENSE-2.0
 *
 * Unless required by applicable law or agreed to in writing, software
 * distributed under the License is distributed on an "AS IS" BASIS,
 * WITHOUT WARRANTIES OR CONDITIONS OF ANY KIND, either express or implied.
 * See the License for the specific language governing permissions and
 * limitations under the License.
 */

#ifndef FDBCLIENT_STORAGESERVERINTERFACE_H
#define FDBCLIENT_STORAGESERVERINTERFACE_H
#pragma once

#include "fdbclient/FDBTypes.h"
#include "fdbrpc/Locality.h"
#include "fdbrpc/QueueModel.h"
#include "fdbrpc/fdbrpc.h"
#include "fdbrpc/LoadBalance.actor.h"
#include "flow/Stats.h"
#include "fdbrpc/TimedRequest.h"

// Dead code, removed in the next protocol version
struct VersionReply {
	constexpr static FileIdentifier file_identifier = 3;

	Version version;
	VersionReply() = default;
	explicit VersionReply(Version version) : version(version) {}

	template <class Ar>
	void serialize(Ar& ar) {
		serializer(ar, version);
	}
};

struct StorageServerInterface {
	constexpr static FileIdentifier file_identifier = 15302073;
	enum { BUSY_ALLOWED = 0, BUSY_FORCE = 1, BUSY_LOCAL = 2 };

	enum { LocationAwareLoadBalance = 1 };
	enum { AlwaysFresh = 0 };

	LocalityData locality;
	UID uniqueID;

	RequestStream<struct GetValueRequest> getValue;
	RequestStream<struct GetKeyRequest> getKey;

	// Throws a wrong_shard_server if the keys in the request or result depend on data outside this server OR if a large selector offset prevents
	// all data from being read in one range read
	RequestStream<struct GetKeyValuesRequest> getKeyValues;

	RequestStream<struct GetShardStateRequest> getShardState;
	RequestStream<struct WaitMetricsRequest> waitMetrics;
	RequestStream<struct SplitMetricsRequest> splitMetrics;
	RequestStream<struct GetStorageMetricsRequest> getStorageMetrics;
	RequestStream<ReplyPromise<Void>> waitFailure;
	RequestStream<struct StorageQueuingMetricsRequest> getQueuingMetrics;

	RequestStream<ReplyPromise<KeyValueStoreType>> getKeyValueStoreType;
	RequestStream<struct WatchValueRequest> watchValue;
    bool isCacheServer;
	explicit StorageServerInterface(UID uid) : uniqueID( uid ), isCacheServer(false) {}
	StorageServerInterface() : uniqueID( deterministicRandom()->randomUniqueID() ), isCacheServer(false) {}
	NetworkAddress address() const { return getValue.getEndpoint().getPrimaryAddress(); }
	UID id() const { return uniqueID; }
	std::string toString() const { return id().shortString(); }
	template <class Ar> 
	void serialize( Ar& ar ) {
		// StorageServerInterface is persisted in the database and in the tLog's data structures, so changes here have to be
		// versioned carefully!

		if constexpr (!is_fb_function<Ar>) {
			serializer(ar, uniqueID, locality, getValue, getKey, getKeyValues, getShardState, waitMetrics,
			           splitMetrics, getStorageMetrics, waitFailure, getQueuingMetrics, getKeyValueStoreType);
			if (ar.protocolVersion().hasWatches()) serializer(ar, watchValue);
			if (ar.protocolVersion().hasCacheRole()) serializer(ar, isCacheServer);
		} else {
			serializer(ar, uniqueID, locality, getValue, getKey, getKeyValues, getShardState, waitMetrics,
			           splitMetrics, getStorageMetrics, waitFailure, getQueuingMetrics, getKeyValueStoreType,
			           watchValue, isCacheServer);
		}
	}
	bool operator == (StorageServerInterface const& s) const { return uniqueID == s.uniqueID; }
	bool operator < (StorageServerInterface const& s) const { return uniqueID < s.uniqueID; }
	void initEndpoints() {
		getValue.getEndpoint( TaskPriority::LoadBalancedEndpoint );
		getKey.getEndpoint( TaskPriority::LoadBalancedEndpoint );
		getKeyValues.getEndpoint( TaskPriority::LoadBalancedEndpoint );
	}
};

struct StorageInfo : NonCopyable, public ReferenceCounted<StorageInfo> {
	Tag tag;
	StorageServerInterface interf;
	StorageInfo() : tag(invalidTag) {}
};

struct ServerCacheInfo {
	std::vector<Tag> tags;
	std::vector<Reference<StorageInfo>> src_info;
	std::vector<Reference<StorageInfo>> dest_info;

	void populateTags() {
		if (tags.size()) return;

		for (const auto& info : src_info) {
			tags.push_back(info->tag);
		}
		for (const auto& info : dest_info) {
			tags.push_back(info->tag);
		}
		uniquify(tags);
	}
};

struct GetValueReply : public LoadBalancedReply {
	constexpr static FileIdentifier file_identifier = 1378929;
	Optional<Value> value;
<<<<<<< HEAD
	bool cached = false;
=======
	bool cached;
>>>>>>> b82c3be1

	GetValueReply() : cached(false) {}
	GetValueReply(Optional<Value> value, bool cached) : value(value), cached(cached) {}

	template <class Ar>
	void serialize( Ar& ar ) {
		serializer(ar, LoadBalancedReply::penalty, LoadBalancedReply::error, value, cached);
	}
};

struct GetValueRequest : TimedRequest {
	constexpr static FileIdentifier file_identifier = 8454530;
	Key key;
	Version version;
	Optional<UID> debugID;
	ReplyPromise<GetValueReply> reply;

	GetValueRequest(){}
	GetValueRequest(const Key& key, Version ver, Optional<UID> debugID) : key(key), version(ver), debugID(debugID) {}
	
	template <class Ar> 
	void serialize( Ar& ar ) {
		serializer(ar, key, version, debugID, reply);
	}
};

struct WatchValueReply {
	constexpr static FileIdentifier file_identifier = 3;

	Version version;
	bool cached = false;
	WatchValueReply() = default;
	explicit WatchValueReply(Version version) : version(version) {}

	template <class Ar>
	void serialize(Ar& ar) {
		serializer(ar, version, cached);
	}
};

struct WatchValueRequest {
	constexpr static FileIdentifier file_identifier = 14747733;
	Key key;
	Optional<Value> value;
	Version version;
	Optional<UID> debugID;
	ReplyPromise<WatchValueReply> reply;

	WatchValueRequest(){}
	WatchValueRequest(const Key& key, Optional<Value> value, Version ver, Optional<UID> debugID) : key(key), value(value), version(ver), debugID(debugID) {}
	
	template <class Ar> 
	void serialize( Ar& ar ) {
		serializer(ar, key, value, version, debugID, reply);
	}
};

struct GetKeyValuesReply : public LoadBalancedReply {
	constexpr static FileIdentifier file_identifier = 1783066;
	Arena arena;
	VectorRef<KeyValueRef, VecSerStrategy::String> data;
	Version version; // useful when latestVersion was requested
	bool more;
	bool cached = false;

	GetKeyValuesReply() : version(invalidVersion), more(false), cached(false) {}

	template <class Ar>
	void serialize( Ar& ar ) {
<<<<<<< HEAD
		serializer(ar, LoadBalancedReply::penalty, LoadBalancedReply::error, data, version, more, cached, arena);
=======
		serializer(ar, LoadBalancedReply::penalty, LoadBalancedReply::error, data, version, more, arena, cached);
>>>>>>> b82c3be1
	}
};

struct GetKeyValuesRequest : TimedRequest {
	constexpr static FileIdentifier file_identifier = 6795746;
	Arena arena;
	KeySelectorRef begin, end;
	Version version;		// or latestVersion
	int limit, limitBytes;
	bool isFetchKeys;
	Optional<UID> debugID;
	ReplyPromise<GetKeyValuesReply> reply;

	GetKeyValuesRequest() : isFetchKeys(false) {}
//	GetKeyValuesRequest(const KeySelectorRef& begin, const KeySelectorRef& end, Version version, int limit, int limitBytes, Optional<UID> debugID) : begin(begin), end(end), version(version), limit(limit), limitBytes(limitBytes) {}
	template <class Ar>
	void serialize( Ar& ar ) {
		serializer(ar, begin, end, version, limit, limitBytes, isFetchKeys, debugID, reply, arena);
	}
};

struct GetKeyReply : public LoadBalancedReply {
	constexpr static FileIdentifier file_identifier = 11226513;
	KeySelector sel;
<<<<<<< HEAD
	bool cached = false;
=======
	bool cached;
>>>>>>> b82c3be1

	GetKeyReply() : cached(false) {}
	GetKeyReply(KeySelector sel, bool cached) : sel(sel), cached(cached) {}

	template <class Ar>
	void serialize( Ar& ar ) {
		serializer(ar, LoadBalancedReply::penalty, LoadBalancedReply::error, sel, cached);
	}
};

struct GetKeyRequest : TimedRequest {
	constexpr static FileIdentifier file_identifier = 10457870;
	Arena arena;
	KeySelectorRef sel;
	Version version;		// or latestVersion
	ReplyPromise<GetKeyReply> reply;

	GetKeyRequest() {}
	GetKeyRequest(KeySelectorRef const& sel, Version version) : sel(sel), version(version) {}

	template <class Ar>
	void serialize( Ar& ar ) {
		serializer(ar, sel, version, reply, arena);
	}
};

struct GetShardStateReply {
	constexpr static FileIdentifier file_identifier = 0;

	Version first;
	Version second;
	GetShardStateReply() = default;
	GetShardStateReply(Version first, Version second) : first(first), second(second) {}

	template <class Ar>
	void serialize(Ar& ar) {
		serializer(ar, first, second);
	}
};

struct GetShardStateRequest {
	constexpr static FileIdentifier file_identifier = 15860168;
	enum waitMode {
		NO_WAIT = 0,
		FETCHING = 1,
		READABLE = 2
	};
	
	KeyRange keys;
	int32_t mode;
	ReplyPromise<GetShardStateReply> reply;
	GetShardStateRequest() {}
	GetShardStateRequest( KeyRange const& keys, waitMode mode ) : keys(keys), mode(mode) {}

	template <class Ar>
	void serialize( Ar& ar ) {
		serializer(ar, keys, mode, reply);
	}
};

struct StorageMetrics {
	constexpr static FileIdentifier file_identifier = 13622226;
	int64_t bytes;				// total storage
	int64_t bytesPerKSecond;	// network bandwidth (average over 10s)
	int64_t iosPerKSecond;
	int64_t bytesReadPerKSecond;

	static const int64_t infinity = 1LL<<60;

	StorageMetrics() : bytes(0), bytesPerKSecond(0), iosPerKSecond(0), bytesReadPerKSecond(0) {}

	bool allLessOrEqual( const StorageMetrics& rhs ) const {
		return bytes <= rhs.bytes && bytesPerKSecond <= rhs.bytesPerKSecond && iosPerKSecond <= rhs.iosPerKSecond &&
		       bytesReadPerKSecond <= rhs.bytesReadPerKSecond;
	}
	void operator += ( const StorageMetrics& rhs ) {
		bytes += rhs.bytes;
		bytesPerKSecond += rhs.bytesPerKSecond;
		iosPerKSecond += rhs.iosPerKSecond;
		bytesReadPerKSecond += rhs.bytesReadPerKSecond;
	}
	void operator -= ( const StorageMetrics& rhs ) {
		bytes -= rhs.bytes;
		bytesPerKSecond -= rhs.bytesPerKSecond;
		iosPerKSecond -= rhs.iosPerKSecond;
		bytesReadPerKSecond -= rhs.bytesReadPerKSecond;
	}
	template <class F>
	void operator *= ( F f ) {
		bytes *= f;
		bytesPerKSecond *= f;
		iosPerKSecond *= f;
		bytesReadPerKSecond *= f;
	}
	bool allZero() const { return !bytes && !bytesPerKSecond && !iosPerKSecond && !bytesReadPerKSecond; }

	template <class Ar>
	void serialize( Ar& ar ) {
		serializer(ar, bytes, bytesPerKSecond, iosPerKSecond, bytesReadPerKSecond);
	}

	void negate() { operator*=(-1.0); }
	StorageMetrics operator - () const { StorageMetrics x(*this); x.negate(); return x; }
	StorageMetrics operator + ( const StorageMetrics& r ) const { StorageMetrics x(*this); x+=r; return x; }
	StorageMetrics operator - ( const StorageMetrics& r ) const { StorageMetrics x(r); x.negate(); x+=*this; return x; }
	template <class F> StorageMetrics operator * ( F f ) const { StorageMetrics x(*this); x*=f; return x; }

	bool operator == ( StorageMetrics const& rhs ) const {
		return bytes == rhs.bytes && bytesPerKSecond == rhs.bytesPerKSecond && iosPerKSecond == rhs.iosPerKSecond &&
		       bytesReadPerKSecond == rhs.bytesReadPerKSecond;
	}

	std::string toString() const {
		return format("Bytes: %lld, BPerKSec: %lld, iosPerKSec: %lld, BReadPerKSec: %lld", bytes, bytesPerKSecond,
		              iosPerKSecond, bytesReadPerKSecond);
	}
};

struct WaitMetricsRequest {
	// Waits for any of the given minimum or maximum metrics to be exceeded, and then returns the current values
	// Send a reversed range for min, max to receive an immediate report
	constexpr static FileIdentifier file_identifier = 1795961;
	Arena arena;
	KeyRangeRef keys;
	StorageMetrics min, max;
	ReplyPromise<StorageMetrics> reply;

	WaitMetricsRequest() {}
	WaitMetricsRequest( KeyRangeRef const& keys, StorageMetrics const& min, StorageMetrics const& max )
		: keys( arena, keys ), min( min ), max( max )
	{
	}

	template <class Ar>
	void serialize( Ar& ar ) {
		serializer(ar, keys, min, max, reply, arena);
	}
};

struct SplitMetricsReply {
	constexpr static FileIdentifier file_identifier = 11530792;
	Standalone<VectorRef<KeyRef>> splits;
	StorageMetrics used;

	template <class Ar>
	void serialize( Ar& ar ) {
		serializer(ar, splits, used);
	}
};

struct SplitMetricsRequest {
	constexpr static FileIdentifier file_identifier = 10463876;
	Arena arena;
	KeyRangeRef keys;
	StorageMetrics limits;
	StorageMetrics used;
	StorageMetrics estimated;
	bool isLastShard;
	ReplyPromise<SplitMetricsReply> reply;

	SplitMetricsRequest() {}
	SplitMetricsRequest( KeyRangeRef const& keys, StorageMetrics const& limits, StorageMetrics const& used, StorageMetrics const& estimated, bool isLastShard ) : keys( arena, keys ), limits( limits ), used( used ), estimated( estimated ), isLastShard( isLastShard ) {}

	template <class Ar>
	void serialize(Ar& ar) {
		serializer(ar, keys, limits, used, estimated, isLastShard, reply, arena);
	}
};

struct GetStorageMetricsReply {
	constexpr static FileIdentifier file_identifier = 15491478;
	StorageMetrics load;
	StorageMetrics free;
	StorageMetrics capacity;
	double bytesInputRate;

	GetStorageMetricsReply() : bytesInputRate(0) {}

	template <class Ar>
	void serialize(Ar& ar) {
		serializer(ar, load, free, capacity, bytesInputRate);
	}
};

struct GetStorageMetricsRequest {
	constexpr static FileIdentifier file_identifier = 13290999;
	ReplyPromise<GetStorageMetricsReply> reply;

	template <class Ar>
	void serialize(Ar& ar) {
		serializer(ar, reply);
	}
};

struct StorageQueuingMetricsReply {
	constexpr static FileIdentifier file_identifier = 7633366;
	double localTime;
	int64_t instanceID;  // changes if bytesDurable and bytesInput reset
	int64_t bytesDurable, bytesInput;
	StorageBytes storageBytes;
	Version version; // current storage server version
	Version durableVersion; // latest version durable on storage server
	double cpuUsage;
	double diskUsage;
	double localRateLimit;

	template <class Ar>
	void serialize(Ar& ar) {
		serializer(ar, localTime, instanceID, bytesDurable, bytesInput, version, storageBytes, durableVersion, cpuUsage, diskUsage, localRateLimit);
	}
};

struct StorageQueuingMetricsRequest {
	// SOMEDAY: Send threshold value to avoid polling faster than the information changes?
	constexpr static FileIdentifier file_identifier = 3978640;
	ReplyPromise<struct StorageQueuingMetricsReply> reply;

	template <class Ar>
	void serialize(Ar& ar) {
		serializer(ar, reply);
	}
};

#endif<|MERGE_RESOLUTION|>--- conflicted
+++ resolved
@@ -76,7 +76,7 @@
 	NetworkAddress address() const { return getValue.getEndpoint().getPrimaryAddress(); }
 	UID id() const { return uniqueID; }
 	std::string toString() const { return id().shortString(); }
-	template <class Ar> 
+	template <class Ar>
 	void serialize( Ar& ar ) {
 		// StorageServerInterface is persisted in the database and in the tLog's data structures, so changes here have to be
 		// versioned carefully!
@@ -128,11 +128,7 @@
 struct GetValueReply : public LoadBalancedReply {
 	constexpr static FileIdentifier file_identifier = 1378929;
 	Optional<Value> value;
-<<<<<<< HEAD
-	bool cached = false;
-=======
 	bool cached;
->>>>>>> b82c3be1
 
 	GetValueReply() : cached(false) {}
 	GetValueReply(Optional<Value> value, bool cached) : value(value), cached(cached) {}
@@ -152,8 +148,8 @@
 
 	GetValueRequest(){}
 	GetValueRequest(const Key& key, Version ver, Optional<UID> debugID) : key(key), version(ver), debugID(debugID) {}
-	
-	template <class Ar> 
+
+	template <class Ar>
 	void serialize( Ar& ar ) {
 		serializer(ar, key, version, debugID, reply);
 	}
@@ -183,8 +179,8 @@
 
 	WatchValueRequest(){}
 	WatchValueRequest(const Key& key, Optional<Value> value, Version ver, Optional<UID> debugID) : key(key), value(value), version(ver), debugID(debugID) {}
-	
-	template <class Ar> 
+
+	template <class Ar>
 	void serialize( Ar& ar ) {
 		serializer(ar, key, value, version, debugID, reply);
 	}
@@ -202,11 +198,7 @@
 
 	template <class Ar>
 	void serialize( Ar& ar ) {
-<<<<<<< HEAD
 		serializer(ar, LoadBalancedReply::penalty, LoadBalancedReply::error, data, version, more, cached, arena);
-=======
-		serializer(ar, LoadBalancedReply::penalty, LoadBalancedReply::error, data, version, more, arena, cached);
->>>>>>> b82c3be1
 	}
 };
 
@@ -231,11 +223,7 @@
 struct GetKeyReply : public LoadBalancedReply {
 	constexpr static FileIdentifier file_identifier = 11226513;
 	KeySelector sel;
-<<<<<<< HEAD
-	bool cached = false;
-=======
 	bool cached;
->>>>>>> b82c3be1
 
 	GetKeyReply() : cached(false) {}
 	GetKeyReply(KeySelector sel, bool cached) : sel(sel), cached(cached) {}
@@ -283,7 +271,7 @@
 		FETCHING = 1,
 		READABLE = 2
 	};
-	
+
 	KeyRange keys;
 	int32_t mode;
 	ReplyPromise<GetShardStateReply> reply;
