--- conflicted
+++ resolved
@@ -28,15 +28,11 @@
 struct MutationListRef {
 	// Represents an ordered, but not random-access, list of mutations that can be O(1) deserialized and
 	// quickly serialized, (forward) iterated or appended to.
-<<<<<<< HEAD
 	// MutationListRef is a list of struct Blob
 	// Each blob has a struct Header following by the mutation's param1 and param2 content.
 	// The Header has the mutation's type and the length of param1 and param2
 
-private:
-=======
 public:
->>>>>>> 3c2d849c
 	struct Blob {
 		// StringRef data Format: |type|p1len|p2len|p1_content|p2_content|
 		// |type|p1len|p2len| is the header; p1_content has p1len length; p2_content has p2len length
