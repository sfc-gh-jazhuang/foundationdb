/*
 * Tenant.h
 *
 * This source file is part of the FoundationDB open source project
 *
 * Copyright 2013-2022 Apple Inc. and the FoundationDB project authors
 *
 * Licensed under the Apache License, Version 2.0 (the "License");
 * you may not use this file except in compliance with the License.
 * You may obtain a copy of the License at
 *
 *     http://www.apache.org/licenses/LICENSE-2.0
 *
 * Unless required by applicable law or agreed to in writing, software
 * distributed under the License is distributed on an "AS IS" BASIS,
 * WITHOUT WARRANTIES OR CONDITIONS OF ANY KIND, either express or implied.
 * See the License for the specific language governing permissions and
 * limitations under the License.
 */

#ifndef FDBCLIENT_TENANT_H
#define FDBCLIENT_TENANT_H
#pragma once

#include "fdbclient/FDBTypes.h"
#include "fdbclient/KeyBackedTypes.h"
#include "fdbclient/VersionedMap.h"
#include "flow/flat_buffers.h"

typedef StringRef TenantNameRef;
typedef Standalone<TenantNameRef> TenantName;
typedef StringRef TenantGroupNameRef;
typedef Standalone<TenantGroupNameRef> TenantGroupName;

enum class TenantState { REGISTERING, READY, REMOVING, UPDATING_CONFIGURATION, ERROR };

struct TenantMapEntry {
	constexpr static FileIdentifier file_identifier = 12247338;

	static Key idToPrefix(int64_t id);
	static int64_t prefixToId(KeyRef prefix);

	static std::string tenantStateToString(TenantState tenantState);
	static TenantState stringToTenantState(std::string stateStr);

	int64_t id = -1;
	Key prefix;
	TenantState tenantState = TenantState::READY;
	Optional<TenantGroupName> tenantGroup;
<<<<<<< HEAD
	bool encrypted;
=======
>>>>>>> e81ed7ce

	constexpr static int PREFIX_SIZE = sizeof(id);

public:
	TenantMapEntry();
<<<<<<< HEAD
	TenantMapEntry(int64_t id, TenantState tenantState, bool encrypted);
	TenantMapEntry(int64_t id, TenantState tenantState, Optional<TenantGroupName> tenantGroup, bool encrypted);
=======
	TenantMapEntry(int64_t id, TenantState tenantState);
	TenantMapEntry(int64_t id, TenantState tenantState, Optional<TenantGroupName> tenantGroup);
>>>>>>> e81ed7ce

	void setId(int64_t id);
	std::string toJson(int apiVersion) const;

	bool matchesConfiguration(TenantMapEntry const& other) const;
	void configure(Standalone<StringRef> parameter, Optional<Value> value);
<<<<<<< HEAD

	Value encode() const { return ObjectWriter::toValue(*this, IncludeVersion(ProtocolVersion::withTenants())); }
=======
>>>>>>> e81ed7ce

	Value encode() const { return ObjectWriter::toValue(*this, IncludeVersion()); }
	static TenantMapEntry decode(ValueRef const& value) {
		return ObjectReader::fromStringRef<TenantMapEntry>(value, IncludeVersion());
	}

	template <class Ar>
	void serialize(Ar& ar) {
<<<<<<< HEAD
		serializer(ar, id, tenantState, tenantGroup, encrypted);
=======
		serializer(ar, id, tenantState, tenantGroup);
>>>>>>> e81ed7ce
		if constexpr (Ar::isDeserializing) {
			if (id >= 0) {
				prefix = idToPrefix(id);
			}
			ASSERT(tenantState >= TenantState::REGISTERING && tenantState <= TenantState::ERROR);
		}
	}
};

struct TenantGroupEntry {
	constexpr static FileIdentifier file_identifier = 10764222;

	TenantGroupEntry() = default;

<<<<<<< HEAD
	Value encode() { return ObjectWriter::toValue(*this, IncludeVersion(ProtocolVersion::withTenants())); }
	static TenantGroupEntry decode(ValueRef const& value) {
		TenantGroupEntry entry;
		ObjectReader reader(value.begin(), IncludeVersion());
		reader.deserialize(entry);
		return entry;
=======
	Value encode() { return ObjectWriter::toValue(*this, IncludeVersion()); }
	static TenantGroupEntry decode(ValueRef const& value) {
		return ObjectReader::fromStringRef<TenantGroupEntry>(value, IncludeVersion());
>>>>>>> e81ed7ce
	}

	template <class Ar>
	void serialize(Ar& ar) {
		serializer(ar);
	}
};

struct TenantMetadataSpecification {
	static KeyRef subspace;

	KeyBackedObjectMap<TenantName, TenantMapEntry, decltype(IncludeVersion()), NullCodec> tenantMap;
	KeyBackedProperty<int64_t> lastTenantId;
	KeyBackedSet<Tuple> tenantGroupTenantIndex;
	KeyBackedObjectMap<TenantGroupName, TenantGroupEntry, decltype(IncludeVersion()), NullCodec> tenantGroupMap;

	TenantMetadataSpecification(KeyRef subspace)
<<<<<<< HEAD
	  : tenantMap(subspace.withSuffix("tenant/map/"_sr), IncludeVersion(ProtocolVersion::withTenants())),
	    lastTenantId(subspace.withSuffix("tenant/lastId"_sr)),
	    tenantGroupTenantIndex(subspace.withSuffix("tenant/tenantGroup/tenantIndex/"_sr)),
	    tenantGroupMap(subspace.withSuffix("tenant/tenantGroup/map/"_sr),
	                   IncludeVersion(ProtocolVersion::withTenants())) {}
=======
	  : tenantMap(subspace.withSuffix("tenant/map/"_sr), IncludeVersion()),
	    lastTenantId(subspace.withSuffix("tenant/lastId"_sr)),
	    tenantGroupTenantIndex(subspace.withSuffix("tenant/tenantGroup/tenantIndex/"_sr)),
	    tenantGroupMap(subspace.withSuffix("tenant/tenantGroup/map/"_sr), IncludeVersion()) {}
>>>>>>> e81ed7ce
};

struct TenantMetadata {
private:
	static inline TenantMetadataSpecification instance = TenantMetadataSpecification("\xff/"_sr);

public:
	static inline auto& tenantMap = instance.tenantMap;
	static inline auto& lastTenantId = instance.lastTenantId;
	static inline auto& tenantGroupTenantIndex = instance.tenantGroupTenantIndex;
	static inline auto& tenantGroupMap = instance.tenantGroupMap;

	static inline Key tenantMapPrivatePrefix = "\xff"_sr.withSuffix(tenantMap.subspace.begin);
};

typedef VersionedMap<TenantName, TenantMapEntry> TenantMap;
typedef VersionedMap<Key, TenantName> TenantPrefixIndex;

#endif<|MERGE_RESOLUTION|>--- conflicted
+++ resolved
@@ -47,33 +47,20 @@
 	Key prefix;
 	TenantState tenantState = TenantState::READY;
 	Optional<TenantGroupName> tenantGroup;
-<<<<<<< HEAD
 	bool encrypted;
-=======
->>>>>>> e81ed7ce
 
 	constexpr static int PREFIX_SIZE = sizeof(id);
 
 public:
 	TenantMapEntry();
-<<<<<<< HEAD
 	TenantMapEntry(int64_t id, TenantState tenantState, bool encrypted);
 	TenantMapEntry(int64_t id, TenantState tenantState, Optional<TenantGroupName> tenantGroup, bool encrypted);
-=======
-	TenantMapEntry(int64_t id, TenantState tenantState);
-	TenantMapEntry(int64_t id, TenantState tenantState, Optional<TenantGroupName> tenantGroup);
->>>>>>> e81ed7ce
 
 	void setId(int64_t id);
 	std::string toJson(int apiVersion) const;
 
 	bool matchesConfiguration(TenantMapEntry const& other) const;
 	void configure(Standalone<StringRef> parameter, Optional<Value> value);
-<<<<<<< HEAD
-
-	Value encode() const { return ObjectWriter::toValue(*this, IncludeVersion(ProtocolVersion::withTenants())); }
-=======
->>>>>>> e81ed7ce
 
 	Value encode() const { return ObjectWriter::toValue(*this, IncludeVersion()); }
 	static TenantMapEntry decode(ValueRef const& value) {
@@ -82,11 +69,7 @@
 
 	template <class Ar>
 	void serialize(Ar& ar) {
-<<<<<<< HEAD
 		serializer(ar, id, tenantState, tenantGroup, encrypted);
-=======
-		serializer(ar, id, tenantState, tenantGroup);
->>>>>>> e81ed7ce
 		if constexpr (Ar::isDeserializing) {
 			if (id >= 0) {
 				prefix = idToPrefix(id);
@@ -101,18 +84,9 @@
 
 	TenantGroupEntry() = default;
 
-<<<<<<< HEAD
-	Value encode() { return ObjectWriter::toValue(*this, IncludeVersion(ProtocolVersion::withTenants())); }
-	static TenantGroupEntry decode(ValueRef const& value) {
-		TenantGroupEntry entry;
-		ObjectReader reader(value.begin(), IncludeVersion());
-		reader.deserialize(entry);
-		return entry;
-=======
 	Value encode() { return ObjectWriter::toValue(*this, IncludeVersion()); }
 	static TenantGroupEntry decode(ValueRef const& value) {
 		return ObjectReader::fromStringRef<TenantGroupEntry>(value, IncludeVersion());
->>>>>>> e81ed7ce
 	}
 
 	template <class Ar>
@@ -130,18 +104,10 @@
 	KeyBackedObjectMap<TenantGroupName, TenantGroupEntry, decltype(IncludeVersion()), NullCodec> tenantGroupMap;
 
 	TenantMetadataSpecification(KeyRef subspace)
-<<<<<<< HEAD
-	  : tenantMap(subspace.withSuffix("tenant/map/"_sr), IncludeVersion(ProtocolVersion::withTenants())),
-	    lastTenantId(subspace.withSuffix("tenant/lastId"_sr)),
-	    tenantGroupTenantIndex(subspace.withSuffix("tenant/tenantGroup/tenantIndex/"_sr)),
-	    tenantGroupMap(subspace.withSuffix("tenant/tenantGroup/map/"_sr),
-	                   IncludeVersion(ProtocolVersion::withTenants())) {}
-=======
 	  : tenantMap(subspace.withSuffix("tenant/map/"_sr), IncludeVersion()),
 	    lastTenantId(subspace.withSuffix("tenant/lastId"_sr)),
 	    tenantGroupTenantIndex(subspace.withSuffix("tenant/tenantGroup/tenantIndex/"_sr)),
 	    tenantGroupMap(subspace.withSuffix("tenant/tenantGroup/map/"_sr), IncludeVersion()) {}
->>>>>>> e81ed7ce
 };
 
 struct TenantMetadata {
