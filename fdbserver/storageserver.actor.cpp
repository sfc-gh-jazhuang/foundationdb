--- conflicted
+++ resolved
@@ -1114,17 +1114,9 @@
 	std::vector<int> readPriorityRanks;
 
 	Future<PriorityMultiLock::Lock> getReadLock(const Optional<ReadOptions>& options) {
-<<<<<<< HEAD
 		int readType = (int)(options.present() ? options.get().type : ReadType::NORMAL);
 		readType = std::clamp<int>(readType, 0, readPriorityRanks.size() - 1);
 		return ssLock->lock(readPriorityRanks[readType]);
-=======
-		// TODO:  Fix perf regression in 100% cache read case where taking this lock adds too much overhead
-		return PriorityMultiLock::Lock();
-		// int readType = (int)(options.present() ? options.get().type : ReadType::NORMAL);
-		// readType = std::clamp<int>(readType, 0, readPriorityRanks.size() - 1);
-		// return ssLock.lock(readPriorityRanks[readType]);
->>>>>>> 8ad98dc9
 	}
 
 	FlowLock serveAuditStorageParallelismLock;
