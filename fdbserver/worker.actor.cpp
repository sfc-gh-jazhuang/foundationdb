--- conflicted
+++ resolved
@@ -428,38 +428,6 @@
 			when ( RegisterWorkerReply reply = wait( registrationReply )) {
 				processClass = reply.processClass;
 				asyncPriorityInfo->set( reply.priorityInfo );
-<<<<<<< HEAD
-=======
-
-				if(!reply.storageCache.present()) {
-					cacheProcessFuture.cancel();
-					scInterf->set(Optional<std::pair<uint16_t,StorageServerInterface>>());
-				} else if (!scInterf->get().present() || scInterf->get().get().first != reply.storageCache.get()) {
-					StorageServerInterface recruited;
-					recruited.locality = locality;
-					recruited.initEndpoints();
-
-					std::map<std::string, std::string> details;
-					startRole( Role::STORAGE_CACHE, recruited.id(), interf.id(), details );
-
-					//DUMPTOKEN(recruited.getVersion);
-					DUMPTOKEN(recruited.getValue);
-					DUMPTOKEN(recruited.getKey);
-					DUMPTOKEN(recruited.getKeyValues);
-					DUMPTOKEN(recruited.getShardState);
-					DUMPTOKEN(recruited.waitMetrics);
-					DUMPTOKEN(recruited.splitMetrics);
-					DUMPTOKEN(recruited.getStorageMetrics);
-					DUMPTOKEN(recruited.waitFailure);
-					DUMPTOKEN(recruited.getQueuingMetrics);
-					DUMPTOKEN(recruited.getKeyValueStoreType);
-					DUMPTOKEN(recruited.watchValue);
-
-					cacheProcessFuture = storageCache( recruited, reply.storageCache.get(), dbInfo );
-					cacheErrorsFuture = forwardError(errors, Role::STORAGE_CACHE, recruited.id(), setWhenDoneOrError(cacheProcessFuture, scInterf, Optional<std::pair<uint16_t,StorageServerInterface>>()));
-					scInterf->set(std::make_pair(reply.storageCache.get(), recruited));
-				}
->>>>>>> 1052b23e
 			}
 			when ( wait( ccInterface->onChange() )) {}
 			when ( wait( ddInterf->onChange() ) ) {}
