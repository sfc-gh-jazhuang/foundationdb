/*
 * FuzzApiCorrectness.actor.cpp
 *
 * This source file is part of the FoundationDB open source project
 *
 * Copyright 2013-2022 Apple Inc. and the FoundationDB project authors
 *
 * Licensed under the Apache License, Version 2.0 (the "License");
 * you may not use this file except in compliance with the License.
 * You may obtain a copy of the License at
 *
 *     http://www.apache.org/licenses/LICENSE-2.0
 *
 * Unless required by applicable law or agreed to in writing, software
 * distributed under the License is distributed on an "AS IS" BASIS,
 * WITHOUT WARRANTIES OR CONDITIONS OF ANY KIND, either express or implied.
 * See the License for the specific language governing permissions and
 * limitations under the License.
 */

#include <limits.h>
#include <mutex>
#include <functional>
#include <sstream>

#include "fdbclient/FDBOptions.g.h"
#include "fdbserver/TesterInterface.actor.h"
#include "fdbclient/GenericManagementAPI.actor.h"
#include "fdbclient/TenantManagement.actor.h"
#include "fdbclient/ThreadSafeTransaction.h"
#include "flow/ActorCollection.h"
#include "fdbserver/workloads/workloads.actor.h"
#include "flow/Arena.h"
#include "flow/actorcompiler.h" // This must be the last #include.

namespace ph = std::placeholders;

// This allows us to dictate which exceptions we SHOULD get.
// We can use this to suppress expected exceptions, and take action
// if we don't get an exception wqe should have gotten.
struct ExceptionContract {
	enum occurance_t { Never = 0, Possible = 1, Always = 2 };

	std::string func;
	std::map<int, occurance_t> expected;
	std::function<void(TraceEvent&)> augment;

	ExceptionContract(const char* func_, const std::function<void(TraceEvent&)>& augment_)
	  : func(func_), augment(augment_) {}
	ExceptionContract& operator=(const std::map<int, occurance_t>& e) {
		expected = e;
		return *this;
	}

	static occurance_t possibleButRequiredIf(bool in) { return in ? Always : Possible; }
	static occurance_t requiredIf(bool in) { return in ? Always : Never; }
	static occurance_t possibleIf(bool in) { return in ? Possible : Never; }

	void handleException(const Error& e, Reference<ITransaction> tr) const {
		// We should always ignore these.
		if (e.code() == error_code_used_during_commit || e.code() == error_code_transaction_too_old ||
		    e.code() == error_code_future_version || e.code() == error_code_transaction_cancelled ||
		    e.code() == error_code_key_too_large || e.code() == error_code_value_too_large ||
		    e.code() == error_code_process_behind || e.code() == error_code_batch_transaction_throttled ||
		    e.code() == error_code_tag_throttled) {
			return;
		}

		auto i = expected.find(e.code());
		if (i != expected.end() && i->second != Never) {
			Severity s = (i->second == Possible) ? SevWarn : SevInfo;
			TraceEvent evt(s, func.c_str());
			evt.error(e)
			    .detail("Thrown", true)
			    .detail("Expected", i->second == Possible ? "possible" : "always")
			    .detail("Tenant", tr->getTenant())
			    .backtrace();
			if (augment)
				augment(evt);
			return;
		}

		TraceEvent evt(SevError, func.c_str());
		evt.error(e).detail("Thrown", true).detail("Expected", "never").detail("Tenant", tr->getTenant()).backtrace();
		if (augment)
			augment(evt);
		throw e;
	}

	// Return true if we should have thrown, but didn't.
	void handleNotThrown(Reference<ITransaction> tr) const {
		for (auto i : expected) {
			if (i.second == Always) {
				TraceEvent evt(SevError, func.c_str());
				evt.error(Error::fromUnvalidatedCode(i.first))
				    .detail("Thrown", false)
				    .detail("Expected", "always")
				    .detail("Tenant", tr->getTenant())
				    .backtrace();
				if (augment)
					augment(evt);
			}
		}
	}
};

struct FuzzApiCorrectnessWorkload : TestWorkload {
	static std::once_flag onceFlag;
	static std::vector<std::function<
	    Future<Void>(unsigned int const&, FuzzApiCorrectnessWorkload* const&, Reference<ITransaction> const&)>>
	    testCases;

	double testDuration;
	int numOps;
	bool rarelyCommit, adjacentKeys;
	int minNode, nodes;
	std::pair<int, int> valueSizeRange;
	int maxClearSize;
	double initialKeyDensity;
	bool useSystemKeys;
	KeyRange conflictRange;
	unsigned int operationId;
	int64_t maximumTotalData;
	bool specialKeysRelaxed;
	bool specialKeysWritesEnabled;

	bool success;

	Reference<IDatabase> db;

	std::vector<Reference<ITenant>> tenants;
	std::set<TenantName> createdTenants;
	int numTenants;
	int numTenantGroups;

	// Map from tenant number to key prefix
	std::map<int, std::string> keyPrefixes;

	FuzzApiCorrectnessWorkload(WorkloadContext const& wcx) : TestWorkload(wcx), operationId(0), success(true) {
		std::call_once(onceFlag, [&]() { addTestCases(); });

		testDuration = getOption(options, LiteralStringRef("testDuration"), 60.0);
		numOps = getOption(options, LiteralStringRef("numOps"), 21);
		rarelyCommit = getOption(options, LiteralStringRef("rarelyCommit"), false);
		maximumTotalData = getOption(options, LiteralStringRef("maximumTotalData"), 15e6);
		minNode = getOption(options, LiteralStringRef("minNode"), 0);
		adjacentKeys = deterministicRandom()->coinflip();
		useSystemKeys = deterministicRandom()->coinflip();
		initialKeyDensity = deterministicRandom()->random01(); // This fraction of keys are present before the first
		                                                       // transaction (and after an unknown result)
		specialKeysRelaxed = deterministicRandom()->coinflip();
		// Only enable special keys writes when allowed to access system keys
		specialKeysWritesEnabled = useSystemKeys && deterministicRandom()->coinflip();

		int maxTenants = getOption(options, "numTenants"_sr, 4);
		numTenants = deterministicRandom()->randomInt(0, maxTenants + 1);

		int maxTenantGroups = getOption(options, "numTenantGroups"_sr, numTenants);
		numTenantGroups = deterministicRandom()->randomInt(0, maxTenantGroups + 1);

		// See https://github.com/apple/foundationdb/issues/2424
		if (BUGGIFY) {
			enableBuggify(true, BuggifyType::Client);
		}

		if (adjacentKeys) {
			nodes = std::min<int64_t>(deterministicRandom()->randomInt(1, 4 << deterministicRandom()->randomInt(0, 14)),
			                          CLIENT_KNOBS->KEY_SIZE_LIMIT * 1.2);
		} else {
			nodes = deterministicRandom()->randomInt(1, 4 << deterministicRandom()->randomInt(0, 20));
		}

		int newNodes =
		    std::min<int>(nodes, maximumTotalData / (getKeyForIndex(-1, nodes).size() + valueSizeRange.second));
		minNode = std::max(minNode, nodes - newNodes);
		nodes = newNodes;

		if (useSystemKeys && deterministicRandom()->coinflip()) {
			keyPrefixes[-1] = "\xff\x01";
		}

		maxClearSize = 1 << deterministicRandom()->randomInt(0, 20);
		conflictRange = KeyRangeRef(LiteralStringRef("\xfe"), LiteralStringRef("\xfe\x00"));
		TraceEvent("FuzzApiCorrectnessConfiguration")
		    .detail("Nodes", nodes)
		    .detail("NumTenants", numTenants)
		    .detail("InitialKeyDensity", initialKeyDensity)
		    .detail("AdjacentKeys", adjacentKeys)
		    .detail("ValueSizeMin", valueSizeRange.first)
		    .detail("ValueSizeRange", valueSizeRange.second)
		    .detail("MaxClearSize", maxClearSize)
		    .detail("UseSystemKeys", useSystemKeys)
		    .detail("SpecialKeysRelaxed", specialKeysRelaxed)
		    .detail("SpecialKeysWritesEnabled", specialKeysWritesEnabled);

		TraceEvent("RemapEventSeverity")
		    .detail("TargetEvent", "LargePacketSent")
		    .detail("OriginalSeverity", SevWarnAlways)
		    .detail("NewSeverity", SevInfo);
		TraceEvent("RemapEventSeverity")
		    .detail("TargetEvent", "LargePacketReceived")
		    .detail("OriginalSeverity", SevWarnAlways)
		    .detail("NewSeverity", SevInfo);
		TraceEvent("RemapEventSeverity")
		    .detail("TargetEvent", "LargeTransaction")
		    .detail("OriginalSeverity", SevWarnAlways)
		    .detail("NewSeverity", SevInfo);
	}

	std::string description() const override { return "FuzzApiCorrectness"; }

	static TenantName getTenant(int num) { return TenantNameRef(format("tenant_%d", num)); }
	Optional<TenantGroupName> getTenantGroup(int num) {
		int groupNum = num % (numTenantGroups + 1);
		if (groupNum == numTenantGroups - 1) {
			return Optional<TenantGroupName>();
		} else {
			return TenantGroupNameRef(format("tenantgroup_%d", groupNum));
		}
	}
	bool canUseTenant(Optional<TenantName> tenant) { return !tenant.present() || createdTenants.count(tenant.get()); }

	Future<Void> setup(Database const& cx) override {
		if (clientId == 0) {
			return _setup(cx, this);
		}
		return Void();
	}

	ACTOR Future<Void> _setup(Database cx, FuzzApiCorrectnessWorkload* self) {
		Reference<IDatabase> db = wait(unsafeThreadFutureToFuture(ThreadSafeDatabase::createFromExistingDatabase(cx)));
		self->db = db;

		std::vector<Future<Optional<TenantMapEntry>>> tenantFutures;
		for (int i = 0; i < self->numTenants + 1; ++i) {
			TenantName tenantName = getTenant(i);
			self->tenants.push_back(self->db->openTenant(tenantName));

			// The last tenant will not be created
			if (i < self->numTenants) {
				TenantMapEntry entry;
				entry.tenantGroup = self->getTenantGroup(i);
<<<<<<< HEAD
				tenantFutures.push_back(TenantAPI::createTenant(cx.getReference(), tenantName, entry));
=======
				tenantFutures.push_back(::success(TenantAPI::createTenant(cx.getReference(), tenantName, entry)));
>>>>>>> c0859236
				self->createdTenants.insert(tenantName);
			}
		}

		wait(waitForAll(tenantFutures));
		return Void();
	}

	Future<Void> start(Database const& cx) override {
		if (clientId == 0) {
			return loadAndRun(this);
		}
		return Void();
	}

	Future<bool> check(Database const& cx) override { return success; }

	Key getKeyForIndex(int tenantNum, int idx) {
		idx += minNode;
		if (adjacentKeys) {
			return Key(keyPrefixes[tenantNum] + std::string(idx, '\x00'));
		} else {
			return Key(keyPrefixes[tenantNum] + format("%010d", idx));
		}
	}

	KeyRef getMaxKey(Reference<ITransaction> tr) const {
		if (useSystemKeys && !tr->getTenant().present()) {
			return systemKeys.end;
		} else {
			return normalKeys.end;
		}
	}

	Value getRandomValue() const {
		return Value(
		    std::string(deterministicRandom()->randomInt(valueSizeRange.first, valueSizeRange.second + 1), 'x'));
	}

	void getMetrics(std::vector<PerfMetric>& m) override {
		// m.push_back( transactions.getMetric() );
		// m.push_back( retries.getMetric() );
	}

	// Prevent a write only transaction whose commit was previously cancelled from being reordered after this
	// transaction
	ACTOR Future<Void> writeBarrier(Reference<IDatabase> db) {
		state Reference<ITransaction> tr = db->createTransaction();
		loop {
			try {
				tr->setOption(FDBTransactionOptions::ACCESS_SYSTEM_KEYS);

				// Write-only transactions have a self-conflict in the system keys
				tr->addWriteConflictRange(allKeys);
				tr->clear(normalKeys);
				wait(unsafeThreadFutureToFuture(tr->commit()));
				return Void();
			} catch (Error& e) {
				wait(unsafeThreadFutureToFuture(tr->onError(e)));
			}
		}
	}

	ACTOR Future<Void> loadAndRun(FuzzApiCorrectnessWorkload* self) {
		state double startTime = now();
		state int nodesPerTenant = std::max<int>(1, self->nodes / (self->numTenants + 1));
		state int keysPerBatch =
		    std::min<int64_t>(1000,
		                      1 + CLIENT_KNOBS->TRANSACTION_SIZE_LIMIT / 2 /
		                              (self->getKeyForIndex(-1, nodesPerTenant).size() + self->valueSizeRange.second));
		try {
			loop {
				state int tenantNum = -1;
				for (; tenantNum < self->numTenants; ++tenantNum) {
					state int i = 0;
					wait(self->writeBarrier(self->db));
					for (; i < nodesPerTenant; i += keysPerBatch) {
						state Reference<ITransaction> tr = tenantNum < 0
						                                       ? self->db->createTransaction()
						                                       : self->tenants[tenantNum]->createTransaction();
						loop {
							if (now() - startTime > self->testDuration)
								return Void();
							try {
								if (self->useSystemKeys && tenantNum == -1) {
									tr->setOption(FDBTransactionOptions::ACCESS_SYSTEM_KEYS);
								}
								if (self->specialKeysRelaxed)
									tr->setOption(FDBTransactionOptions::SPECIAL_KEY_SPACE_RELAXED);
								if (self->specialKeysWritesEnabled)
									tr->setOption(FDBTransactionOptions::SPECIAL_KEY_SPACE_ENABLE_WRITES);

								if (i == 0) {
									tr->clear(normalKeys);
								}

								int end = std::min(nodesPerTenant, i + keysPerBatch);
								tr->clear(KeyRangeRef(self->getKeyForIndex(tenantNum, i),
								                      self->getKeyForIndex(tenantNum, end)));

								for (int j = i; j < end; j++) {
									if (deterministicRandom()->random01() < self->initialKeyDensity) {
										Key key = self->getKeyForIndex(tenantNum, j);
										if (key.size() <= getMaxWriteKeySize(key, false)) {
											Value value = self->getRandomValue();
											value = value.substr(
											    0, std::min<int>(value.size(), CLIENT_KNOBS->VALUE_SIZE_LIMIT));
											tr->set(key, value);
										}
									}
								}
								wait(unsafeThreadFutureToFuture(tr->commit()));
								//TraceEvent("WDRInitBatch").detail("I", i).detail("CommittedVersion", tr->getCommittedVersion());
								break;
							} catch (Error& e) {
								wait(unsafeThreadFutureToFuture(tr->onError(e)));
							}
						}
					}
				}

				loop {
					try {
						wait(self->randomTransaction(self) && delay(self->numOps * .001));
					} catch (Error& e) {
						if (e.code() != error_code_not_committed)
							throw e;
						break;
					}
					if (now() - startTime > self->testDuration)
						return Void();
				}
			}
		} catch (Error& e) {
			TraceEvent("FuzzLoadAndRunError").error(e).backtrace();
			throw e;
		}
	}

	ACTOR Future<Void> randomTransaction(FuzzApiCorrectnessWorkload* self) {
		state Reference<ITransaction> tr;
		state bool readYourWritesDisabled = deterministicRandom()->coinflip();
		state bool readAheadDisabled = deterministicRandom()->coinflip();
		state std::vector<Future<Void>> operations;
		state int waitLocation = 0;

		state int tenantNum = deterministicRandom()->randomInt(-1, self->tenants.size());
		if (tenantNum == -1) {
			tr = self->db->createTransaction();
		} else {
			tr = self->tenants[tenantNum]->createTransaction();
		}

		state bool rawAccess = tenantNum == -1 && deterministicRandom()->coinflip();

		loop {
			state bool cancelled = false;
			if (readYourWritesDisabled)
				tr->setOption(FDBTransactionOptions::READ_YOUR_WRITES_DISABLE);
			if (readAheadDisabled)
				tr->setOption(FDBTransactionOptions::READ_AHEAD_DISABLE);
			if (self->useSystemKeys && tenantNum == -1) {
				tr->setOption(FDBTransactionOptions::ACCESS_SYSTEM_KEYS);
			}
			if (self->specialKeysRelaxed) {
				tr->setOption(FDBTransactionOptions::SPECIAL_KEY_SPACE_RELAXED);
			}
			if (self->specialKeysWritesEnabled) {
				tr->setOption(FDBTransactionOptions::SPECIAL_KEY_SPACE_ENABLE_WRITES);
			}
			if (rawAccess) {
				tr->setOption(FDBTransactionOptions::RAW_ACCESS);
			}
			tr->addWriteConflictRange(self->conflictRange);

			try {
				state int numWaits = deterministicRandom()->randomInt(1, 5);
				state int i = 0;

				// Code path here will create a bunch of ops, wait for ONE of them to complete,
				// then add more ops, wait for another one, and so on.
				for (; i < numWaits; i++) {
					state int numOps = deterministicRandom()->randomInt(1, self->numOps);
					state int j = 0;
					for (; j < numOps; j++) {
						state int operationType = deterministicRandom()->randomInt(0, testCases.size());
						printf("%d: Selected Operation %d\n", self->operationId + 1, operationType);
						try {
							operations.push_back(testCases[operationType](++self->operationId, self, tr));
						} catch (Error& e) {
							TraceEvent(SevWarn, "IgnoredOperation")
							    .error(e)
							    .detail("Operation", operationType)
							    .detail("Id", self->operationId);
						}
					}

					// Wait for a random op to complete.
					if (waitLocation < operations.size()) {
						int waitOp = deterministicRandom()->randomInt(waitLocation, operations.size());
						wait(operations[waitOp]);
						wait(delay(0.000001)); // to ensure errors have propgated from reads to commits
						waitLocation = operations.size();
					}
				}
				wait(waitForAll(operations));
				try {
					wait(timeoutError(unsafeThreadFutureToFuture(tr->commit()), 30));
				} catch (Error& e) {
					if (e.code() == error_code_client_invalid_operation ||
					    e.code() == error_code_transaction_too_large || e.code() == error_code_unknown_tenant ||
					    e.code() == error_code_invalid_option) {
						throw not_committed();
					}
				}
				break;
			} catch (Error& e) {
				operations.clear();
				waitLocation = 0;

				if (e.code() == error_code_not_committed || e.code() == error_code_commit_unknown_result || cancelled) {
					throw not_committed();
				}
				try {
					wait(unsafeThreadFutureToFuture(tr->onError(e)));
				} catch (Error& e) {
					if (e.code() == error_code_transaction_timed_out) {
						throw not_committed();
					}
					throw e;
				}
			}
		}
		return Void();
	}

	template <typename Subclass, typename T>
	struct BaseTest {
		typedef T value_type;

		ACTOR static Future<Void> runTest(unsigned int id, FuzzApiCorrectnessWorkload* wl, Reference<ITransaction> tr) {
			state Subclass self(id, wl, tr);

			try {
				value_type result = wait(timeoutError(BaseTest::runTest2(tr, &self), 1000));
				self.contract.handleNotThrown(tr);
				return self.errorCheck(tr, result);
			} catch (Error& e) {
				self.contract.handleException(e, tr);
			}
			return Void();
		}

		ACTOR static Future<value_type> runTest2(Reference<ITransaction> tr, Subclass* self) {
			state Future<value_type> future = unsafeThreadFutureToFuture(self->createFuture(tr));

			// Create may have added some other things to do before
			// we can get the result.
			state std::vector<ThreadFuture<Void>>::iterator i;
			for (i = self->pre_steps.begin(); i != self->pre_steps.end(); ++i) {
				wait(unsafeThreadFutureToFuture(*i));
			}

			value_type result = wait(future);
			if (future.isError()) {
				self->contract.handleException(future.getError(), tr);
			} else {
				ASSERT(future.isValid());
			}

			return result;
		}

		virtual ThreadFuture<value_type> createFuture(Reference<ITransaction> tr) = 0;
		virtual Void errorCheck(Reference<ITransaction> tr, value_type result) { return Void(); }
		virtual void augmentTrace(TraceEvent& e) const { e.detail("Id", id); }

	protected:
		unsigned int id;
		FuzzApiCorrectnessWorkload* workload;
		ExceptionContract contract;
		std::vector<ThreadFuture<Void>> pre_steps;

		BaseTest(unsigned int id_, FuzzApiCorrectnessWorkload* wl, const char* func)
		  : id(id_), workload(wl), contract(func, std::bind(&BaseTest::augmentTrace, this, ph::_1)) {}

		static Key makeKey() {
			double ksrv = deterministicRandom()->random01();

			// 25% of the time it's empty, 25% it's above range.
			if (ksrv < 0.25)
				return Key();

			int64_t key_size;
			if (ksrv < 0.5)
				key_size = deterministicRandom()->randomInt64(1, CLIENT_KNOBS->KEY_SIZE_LIMIT + 1) +
				           CLIENT_KNOBS->KEY_SIZE_LIMIT;
			else
				key_size = deterministicRandom()->randomInt64(1, CLIENT_KNOBS->KEY_SIZE_LIMIT + 1);

			std::string skey;
			skey.reserve(key_size);
			for (size_t j = 0; j < key_size; ++j)
				skey.append(1, (char)deterministicRandom()->randomInt(0, 256));

			// 15% (= 20% * 75%) of the time generating keys after \xff\xff to test special keys code
			if (deterministicRandom()->random01() < 0.2)
				return Key(skey).withPrefix(specialKeys.begin);
			else
				return Key(skey);
		}

		static Value makeValue() {
			double vrv = deterministicRandom()->random01();

			// 25% of the time it's empty, 25% it's above range.
			if (vrv < 0.25)
				return Value();

			int64_t value_size;
			if (vrv < 0.5)
				value_size = deterministicRandom()->randomInt64(1, CLIENT_KNOBS->VALUE_SIZE_LIMIT + 1) +
				             CLIENT_KNOBS->VALUE_SIZE_LIMIT;
			else
				value_size = deterministicRandom()->randomInt64(1, CLIENT_KNOBS->VALUE_SIZE_LIMIT + 1);

			std::string svalue;
			svalue.reserve(value_size);
			for (size_t j = 0; j < value_size; ++j)
				svalue.append(1, (char)deterministicRandom()->randomInt(0, 256));

			return Value(svalue);
		}

		static KeySelector makeKeySel() {
			// 40% of the time no offset, 30% it's a positive or negative.
			double orv = deterministicRandom()->random01();
			int offs = 0;
			if (orv >= 0.4) {
				if (orv < 0.7)
					offs = deterministicRandom()->randomInt(INT_MIN, 0);
				else
					offs = deterministicRandom()->randomInt(0, INT_MAX) + 1;
			}
			return KeySelectorRef(makeKey(), deterministicRandom()->coinflip(), offs);
		}

		static GetRangeLimits makeRangeLimits() {
			double lrv = deterministicRandom()->random01();
			int rowlimit = 0;
			if (lrv >= 0.2) {
				if (lrv < 0.4)
					rowlimit = deterministicRandom()->randomInt(INT_MIN, 0);
				else
					rowlimit = deterministicRandom()->randomInt(0, INT_MAX) + 1;
			}

			if (deterministicRandom()->coinflip())
				return GetRangeLimits(rowlimit);

			lrv = deterministicRandom()->random01();
			int bytelimit = 0;
			if (lrv >= 0.2) {
				if (lrv < 0.4)
					bytelimit = deterministicRandom()->randomInt(INT_MIN, 0);
				else
					bytelimit = deterministicRandom()->randomInt(0, INT_MAX) + 1;
			}

			// Try again if both are 0.
			if (!rowlimit && !bytelimit)
				return makeRangeLimits();

			return GetRangeLimits(rowlimit, bytelimit);
		}

		static bool isOverlapping(const Key& begin, const Key& end, const KeyRangeRef& range) {
			return ((range.begin >= begin && range.begin < end) || (range.end >= begin && range.end < end) ||
			        (begin >= range.begin && begin < range.end) || (end >= range.begin && end < range.end));
		}
		static bool isOverlapping(const Key& begin, const Key& end, const KeyRef& key) {
			return (key >= begin && key < end);
		}

		static std::string slashToEnd(const KeyRef& key) { return key.toString().replace(key.size() - 1, 1, 1, '0'); }

		static KeyRangeRef& getServerKeys() {
			static std::string serverKeysEnd = slashToEnd(serverKeysPrefix);
			static KeyRangeRef serverKeys(serverKeysPrefix, StringRef(serverKeysEnd));
			return serverKeys;
		}

		static KeyRangeRef& getGlobalKeys() {
			static std::string globalKeysPrefix2 = globalKeysPrefix.toString() + "/";
			static std::string globalKeysEnd = slashToEnd(globalKeysPrefix2);
			static KeyRangeRef globalKeys(globalKeysPrefix2, StringRef(globalKeysEnd));
			return globalKeys;
		}

		static bool isProtectedKey(const Key& begin, const Key& end) {
			if (end < begin)
				return false;

			return (isOverlapping(begin, end, keyServersKeys) || isOverlapping(begin, end, serverListKeys) ||
			        isOverlapping(begin, end, processClassKeys) || isOverlapping(begin, end, configKeys) ||
			        isOverlapping(begin, end, workerListKeys) || isOverlapping(begin, end, backupLogKeys) ||
			        isOverlapping(begin, end, getServerKeys()) || isOverlapping(begin, end, getGlobalKeys()) ||
			        isOverlapping(begin, end, coordinatorsKey) || isOverlapping(begin, end, backupEnabledKey) ||
			        isOverlapping(begin, end, backupVersionKey));
		}

		static bool isProtectedKey(const Key& k) {
			return (isOverlapping(keyServersKeys.begin, keyServersKeys.end, k) ||
			        isOverlapping(serverListKeys.begin, serverListKeys.end, k) ||
			        isOverlapping(processClassKeys.begin, processClassKeys.end, k) ||
			        isOverlapping(configKeys.begin, configKeys.end, k) ||
			        isOverlapping(workerListKeys.begin, workerListKeys.end, k) ||
			        isOverlapping(backupLogKeys.begin, backupLogKeys.end, k) ||
			        isOverlapping(getServerKeys().begin, getServerKeys().end, k) ||
			        isOverlapping(getGlobalKeys().begin, getGlobalKeys().end, k) || coordinatorsKey == k ||
			        backupEnabledKey == k || backupVersionKey == k);
		}
	};

	template <typename Subclass>
	struct BaseTestCallback : BaseTest<Subclass, Void> {
		typedef typename BaseTest<Subclass, Void>::value_type value_type;

		BaseTestCallback(unsigned int id, FuzzApiCorrectnessWorkload* wl, const char* func)
		  : BaseTest<Subclass, Void>(id, wl, func) {}

		ThreadFuture<value_type> createFuture(Reference<ITransaction> tr) override {
			callback(tr);
			return tr.castTo<ThreadSafeTransaction>()->checkDeferredError();
		}

		Void errorCheck(Reference<ITransaction> tr, value_type result) override {
			callbackErrorCheck(tr);
			return Void();
		}

		virtual void callback(Reference<ITransaction> tr) = 0;
		virtual void callbackErrorCheck(Reference<ITransaction> tr) {}
	};

	struct TestSetVersion : public BaseTest<TestSetVersion, Version> {
		typedef BaseTest<TestSetVersion, Version> base_type;
		Version v;

		TestSetVersion(unsigned int id, FuzzApiCorrectnessWorkload* workload, Reference<ITransaction> tr)
		  : BaseTest(id, workload, "TestSetVersion") {
			if (deterministicRandom()->coinflip())
				v = deterministicRandom()->randomInt64(INT64_MIN, 0);
			else
				v = deterministicRandom()->randomInt64(0, INT64_MAX);

			contract = { std::make_pair(error_code_read_version_already_set, ExceptionContract::Possible),
				         std::make_pair(error_code_version_invalid, ExceptionContract::requiredIf(v <= 0)) };
		}

		ThreadFuture<Version> createFuture(Reference<ITransaction> tr) override {
			tr->setVersion(v);
			pre_steps.push_back(tr.castTo<ThreadSafeTransaction>()->checkDeferredError());
			return tr->getReadVersion();
		}

		Void errorCheck(Reference<ITransaction> tr, value_type result) override {
			ASSERT(v == result);
			return Void();
		}

		void augmentTrace(TraceEvent& e) const override {
			base_type::augmentTrace(e);
			e.detail("Version", v);
		}
	};

	struct TestGet : public BaseTest<TestGet, Optional<Value>> {
		typedef BaseTest<TestGet, Optional<Value>> base_type;
		Key key;

		TestGet(unsigned int id, FuzzApiCorrectnessWorkload* workload, Reference<ITransaction> tr)
		  : BaseTest(id, workload, "TestGet") {
			key = makeKey();
			contract = {
				std::make_pair(
				    error_code_key_outside_legal_range,
				    ExceptionContract::requiredIf((key >= workload->getMaxKey(tr)) && !specialKeys.contains(key))),
				std::make_pair(error_code_client_invalid_operation, ExceptionContract::Possible),
				std::make_pair(error_code_accessed_unreadable, ExceptionContract::Possible),
				std::make_pair(
				    error_code_special_keys_no_module_found,
				    ExceptionContract::possibleIf(specialKeys.contains(key) && !workload->specialKeysRelaxed)),
				// Read this particular special key may throw timed_out
				std::make_pair(error_code_timed_out,
				               ExceptionContract::possibleIf(key == LiteralStringRef("\xff\xff/status/json"))),
				// Read this particular special key may throw special_keys_api_failure
				std::make_pair(
				    error_code_special_keys_api_failure,
				    ExceptionContract::possibleIf(
				        key ==
				        LiteralStringRef("auto_coordinators")
				            .withPrefix(SpecialKeySpace::getModuleRange(SpecialKeySpace::MODULE::MANAGEMENT).begin))),
				std::make_pair(error_code_tenant_not_found,
				               ExceptionContract::possibleIf(!workload->canUseTenant(tr->getTenant()))),
				std::make_pair(error_code_invalid_option,
				               ExceptionContract::possibleIf(tr->getTenant().present() && specialKeys.contains(key)))
			};
		}

		ThreadFuture<value_type> createFuture(Reference<ITransaction> tr) override {
			return tr->get(key, deterministicRandom()->coinflip());
		}

		void augmentTrace(TraceEvent& e) const override {
			base_type::augmentTrace(e);
			e.detail("Key", key);
			e.detail("Size", key.size());
		}
	};

	struct TestGetKey : public BaseTest<TestGetKey, Key> {
		typedef BaseTest<TestGetKey, Key> base_type;
		KeySelector keysel;

		TestGetKey(unsigned int id, FuzzApiCorrectnessWorkload* workload, Reference<ITransaction> tr)
		  : BaseTest(id, workload, "TestGetKey") {
			keysel = makeKeySel();
			contract = { std::make_pair(error_code_key_outside_legal_range,
				                        ExceptionContract::requiredIf((keysel.getKey() > workload->getMaxKey(tr)))),
				         std::make_pair(error_code_client_invalid_operation, ExceptionContract::Possible),
				         std::make_pair(error_code_accessed_unreadable, ExceptionContract::Possible),
				         std::make_pair(error_code_tenant_not_found,
				                        ExceptionContract::possibleIf(!workload->canUseTenant(tr->getTenant()))) };
		}

		ThreadFuture<value_type> createFuture(Reference<ITransaction> tr) override {
			return tr->getKey(keysel, deterministicRandom()->coinflip());
		}

		void augmentTrace(TraceEvent& e) const override {
			base_type::augmentTrace(e);
			e.detail("KeySel", keysel);
		}
	};

	struct TestGetRange0 : public BaseTest<TestGetRange0, RangeResult> {
		typedef BaseTest<TestGetRange0, RangeResult> base_type;
		KeySelector keysel1, keysel2;
		int limit;

		TestGetRange0(unsigned int id, FuzzApiCorrectnessWorkload* workload, Reference<ITransaction> tr)
		  : BaseTest(id, workload, "TestGetRange0") {
			keysel1 = makeKeySel();
			keysel2 = makeKeySel();
			limit = 0;

			double lrv = deterministicRandom()->random01();
			if (lrv > 0.20) {
				if (lrv < 0.4)
					limit = deterministicRandom()->randomInt(INT_MIN, 0);
				else
					limit = deterministicRandom()->randomInt(0, INT_MAX) + 1;
			}

			bool isSpecialKeyRange = specialKeys.contains(keysel1.getKey()) && specialKeys.begin <= keysel2.getKey() &&
			                         keysel2.getKey() <= specialKeys.end;

			contract = {
				std::make_pair(error_code_range_limits_invalid, ExceptionContract::possibleButRequiredIf(limit < 0)),
				std::make_pair(error_code_client_invalid_operation, ExceptionContract::Possible),
				std::make_pair(error_code_key_outside_legal_range,
				               ExceptionContract::requiredIf(((keysel1.getKey() > workload->getMaxKey(tr)) ||
				                                              (keysel2.getKey() > workload->getMaxKey(tr))) &&
				                                             !isSpecialKeyRange)),
				std::make_pair(error_code_special_keys_cross_module_read,
				               ExceptionContract::possibleIf(isSpecialKeyRange && !workload->specialKeysRelaxed)),
				std::make_pair(error_code_special_keys_no_module_found,
				               ExceptionContract::possibleIf(isSpecialKeyRange && !workload->specialKeysRelaxed)),
				// Read some special keys, e.g. status/json, can throw timed_out
				std::make_pair(error_code_timed_out, ExceptionContract::possibleIf(isSpecialKeyRange)),
				std::make_pair(error_code_special_keys_api_failure, ExceptionContract::possibleIf(isSpecialKeyRange)),
				std::make_pair(error_code_accessed_unreadable, ExceptionContract::Possible),
				std::make_pair(error_code_tenant_not_found,
				               ExceptionContract::possibleIf(!workload->canUseTenant(tr->getTenant()))),
				std::make_pair(error_code_invalid_option,
				               ExceptionContract::possibleIf(tr->getTenant().present() && isSpecialKeyRange))
			};
		}

		ThreadFuture<value_type> createFuture(Reference<ITransaction> tr) override {
			return tr->getRange(
			    keysel1, keysel2, limit, deterministicRandom()->coinflip(), deterministicRandom()->coinflip());
		}

		void augmentTrace(TraceEvent& e) const override {
			base_type::augmentTrace(e);
			e.detail("KeySel1", keysel1).detail("KeySel2", keysel2).detail("Limit", limit);
		}
	};

	struct TestGetRange1 : public BaseTest<TestGetRange1, RangeResult> {
		typedef BaseTest<TestGetRange1, RangeResult> base_type;
		KeySelector keysel1, keysel2;
		GetRangeLimits limits;

		TestGetRange1(unsigned int id, FuzzApiCorrectnessWorkload* workload, Reference<ITransaction> tr)
		  : BaseTest(id, workload, "TestGetRange1") {
			keysel1 = makeKeySel();
			keysel2 = makeKeySel();
			limits = makeRangeLimits();

			bool isSpecialKeyRange = specialKeys.contains(keysel1.getKey()) && specialKeys.begin <= keysel2.getKey() &&
			                         keysel2.getKey() <= specialKeys.end;

			contract = {
				std::make_pair(error_code_range_limits_invalid,
				               ExceptionContract::possibleButRequiredIf(!limits.isReached() && !limits.isValid())),
				std::make_pair(error_code_client_invalid_operation, ExceptionContract::Possible),
				std::make_pair(error_code_key_outside_legal_range,
				               ExceptionContract::requiredIf(((keysel1.getKey() > workload->getMaxKey(tr)) ||
				                                              (keysel2.getKey() > workload->getMaxKey(tr))) &&
				                                             !isSpecialKeyRange)),
				std::make_pair(error_code_special_keys_cross_module_read,
				               ExceptionContract::possibleIf(isSpecialKeyRange && !workload->specialKeysRelaxed)),
				std::make_pair(error_code_special_keys_no_module_found,
				               ExceptionContract::possibleIf(isSpecialKeyRange && !workload->specialKeysRelaxed)),
				std::make_pair(error_code_timed_out, ExceptionContract::possibleIf(isSpecialKeyRange)),
				std::make_pair(error_code_special_keys_api_failure, ExceptionContract::possibleIf(isSpecialKeyRange)),
				std::make_pair(error_code_accessed_unreadable, ExceptionContract::Possible),
				std::make_pair(error_code_tenant_not_found,
				               ExceptionContract::possibleIf(!workload->canUseTenant(tr->getTenant()))),
				std::make_pair(error_code_invalid_option,
				               ExceptionContract::possibleIf(tr->getTenant().present() && isSpecialKeyRange))
			};
		}

		ThreadFuture<value_type> createFuture(Reference<ITransaction> tr) override {
			return tr->getRange(
			    keysel1, keysel2, limits, deterministicRandom()->coinflip(), deterministicRandom()->coinflip());
		}

		void augmentTrace(TraceEvent& e) const override {
			base_type::augmentTrace(e);
			e.detail("KeySel1", keysel1).detail("KeySel2", keysel2);
			std::stringstream ss;
			ss << "(" << limits.rows << ", " << limits.minRows << ", " << limits.bytes << ")";
			e.detail("Limits", ss.str());
		}
	};

	struct TestGetRange2 : public BaseTest<TestGetRange2, RangeResult> {
		typedef BaseTest<TestGetRange2, RangeResult> base_type;
		Key key1, key2;
		int limit;

		TestGetRange2(unsigned int id, FuzzApiCorrectnessWorkload* workload, Reference<ITransaction> tr)
		  : BaseTest(id, workload, "TestGetRange2") {
			key1 = makeKey();
			key2 = makeKey();
			limit = 0;

			double lrv = deterministicRandom()->random01();
			if (lrv > 0.20) {
				if (lrv < 0.4)
					limit = deterministicRandom()->randomInt(INT_MIN, 0);
				else
					limit = deterministicRandom()->randomInt(0, INT_MAX) + 1;
			}

			bool isSpecialKeyRange = specialKeys.contains(key1) && specialKeys.begin <= key2 && key2 <= specialKeys.end;
			// Read this particular special key may throw special_keys_api_failure
			Key autoCoordinatorSpecialKey =
			    LiteralStringRef("auto_coordinators")
			        .withPrefix(SpecialKeySpace::getModuleRange(SpecialKeySpace::MODULE::MANAGEMENT).begin);
			KeyRangeRef actorLineageRange = SpecialKeySpace::getModuleRange(SpecialKeySpace::MODULE::ACTORLINEAGE);
			// Read this particular special key may throw timed_out
			Key statusJsonSpecialKey = LiteralStringRef("\xff\xff/status/json");

			contract = {
				std::make_pair(error_code_inverted_range, ExceptionContract::requiredIf(key1 > key2)),
				std::make_pair(error_code_range_limits_invalid, ExceptionContract::possibleButRequiredIf(limit < 0)),
				std::make_pair(error_code_client_invalid_operation, ExceptionContract::Possible),
				std::make_pair(
				    error_code_key_outside_legal_range,
				    ExceptionContract::requiredIf(
				        ((key1 > workload->getMaxKey(tr)) || (key2 > workload->getMaxKey(tr))) && !isSpecialKeyRange)),
				std::make_pair(error_code_special_keys_cross_module_read,
				               ExceptionContract::possibleIf(isSpecialKeyRange && !workload->specialKeysRelaxed)),
				std::make_pair(error_code_special_keys_no_module_found,
				               ExceptionContract::possibleIf(isSpecialKeyRange && !workload->specialKeysRelaxed)),
				std::make_pair(
				    error_code_timed_out,
				    ExceptionContract::possibleIf(key1 <= statusJsonSpecialKey && statusJsonSpecialKey < key2)),
				std::make_pair(error_code_special_keys_api_failure,
				               ExceptionContract::possibleIf(
				                   (key1 <= autoCoordinatorSpecialKey && autoCoordinatorSpecialKey < key2) ||
				                   actorLineageRange.intersects(KeyRangeRef(key1, key2)))),
				std::make_pair(error_code_accessed_unreadable, ExceptionContract::Possible),
				std::make_pair(error_code_tenant_not_found,
				               ExceptionContract::possibleIf(!workload->canUseTenant(tr->getTenant()))),
				std::make_pair(error_code_invalid_option,
				               ExceptionContract::possibleIf(tr->getTenant().present() && isSpecialKeyRange))
			};
		}

		ThreadFuture<value_type> createFuture(Reference<ITransaction> tr) override {
			return tr->getRange(
			    KeyRangeRef(key1, key2), limit, deterministicRandom()->coinflip(), deterministicRandom()->coinflip());
		}

		void augmentTrace(TraceEvent& e) const override {
			base_type::augmentTrace(e);
			e.detail("Key1", key1).detail("Key2", key2).detail("Limit", limit);
		}
	};

	struct TestGetRange3 : public BaseTest<TestGetRange3, RangeResult> {
		typedef BaseTest<TestGetRange3, RangeResult> base_type;
		Key key1, key2;
		GetRangeLimits limits;

		TestGetRange3(unsigned int id, FuzzApiCorrectnessWorkload* workload, Reference<ITransaction> tr)
		  : BaseTest(id, workload, "TestGetRange3") {
			key1 = makeKey();
			key2 = makeKey();
			limits = makeRangeLimits();

			bool isSpecialKeyRange = specialKeys.contains(key1) && specialKeys.begin <= key2 && key2 <= specialKeys.end;
			Key autoCoordinatorSpecialKey =
			    LiteralStringRef("auto_coordinators")
			        .withPrefix(SpecialKeySpace::getModuleRange(SpecialKeySpace::MODULE::MANAGEMENT).begin);
			KeyRangeRef actorLineageRange = SpecialKeySpace::getModuleRange(SpecialKeySpace::MODULE::ACTORLINEAGE);
			Key statusJsonSpecialKey = LiteralStringRef("\xff\xff/status/json");

			contract = {
				std::make_pair(error_code_inverted_range, ExceptionContract::requiredIf(key1 > key2)),
				std::make_pair(error_code_range_limits_invalid,
				               ExceptionContract::possibleButRequiredIf(!limits.isReached() && !limits.isValid())),
				std::make_pair(error_code_client_invalid_operation, ExceptionContract::Possible),
				std::make_pair(
				    error_code_key_outside_legal_range,
				    ExceptionContract::requiredIf(
				        ((key1 > workload->getMaxKey(tr)) || (key2 > workload->getMaxKey(tr))) && !isSpecialKeyRange)),
				std::make_pair(error_code_special_keys_cross_module_read,
				               ExceptionContract::possibleIf(isSpecialKeyRange && !workload->specialKeysRelaxed)),
				std::make_pair(error_code_special_keys_no_module_found,
				               ExceptionContract::possibleIf(isSpecialKeyRange && !workload->specialKeysRelaxed)),
				std::make_pair(
				    error_code_timed_out,
				    ExceptionContract::possibleIf(key1 <= statusJsonSpecialKey && statusJsonSpecialKey < key2)),
				std::make_pair(error_code_special_keys_api_failure,
				               ExceptionContract::possibleIf(
				                   (key1 <= autoCoordinatorSpecialKey && autoCoordinatorSpecialKey < key2) ||
				                   actorLineageRange.intersects(KeyRangeRef(key1, key2)))),
				std::make_pair(error_code_accessed_unreadable, ExceptionContract::Possible),
				std::make_pair(error_code_tenant_not_found,
				               ExceptionContract::possibleIf(!workload->canUseTenant(tr->getTenant()))),
				std::make_pair(error_code_invalid_option,
				               ExceptionContract::possibleIf(tr->getTenant().present() && isSpecialKeyRange))
			};
		}

		ThreadFuture<value_type> createFuture(Reference<ITransaction> tr) override {
			return tr->getRange(
			    KeyRangeRef(key1, key2), limits, deterministicRandom()->coinflip(), deterministicRandom()->coinflip());
		}

		void augmentTrace(TraceEvent& e) const override {
			base_type::augmentTrace(e);
			e.detail("Key1", key1).detail("Key2", key2);
			std::stringstream ss;
			ss << "(" << limits.rows << ", " << limits.minRows << ", " << limits.bytes << ")";
			e.detail("Limits", ss.str());
		}
	};

	struct TestGetAddressesForKey : public BaseTest<TestGetAddressesForKey, Standalone<VectorRef<const char*>>> {
		typedef BaseTest<TestGetAddressesForKey, Standalone<VectorRef<const char*>>> base_type;
		Key key;

		TestGetAddressesForKey(unsigned int id, FuzzApiCorrectnessWorkload* workload, Reference<ITransaction> tr)
		  : BaseTest(id, workload, "TestGetAddressesForKey") {
			key = makeKey();
			contract = { std::make_pair(error_code_client_invalid_operation, ExceptionContract::Possible),
				         std::make_pair(error_code_tenant_not_found,
				                        ExceptionContract::requiredIf(!workload->canUseTenant(tr->getTenant()))) };
		}

		ThreadFuture<value_type> createFuture(Reference<ITransaction> tr) override {
			return tr->getAddressesForKey(key);
		}

		void augmentTrace(TraceEvent& e) const override {
			base_type::augmentTrace(e);
			e.detail("Key", key);
		}
	};

	struct TestAddReadConflictRange : public BaseTestCallback<TestAddReadConflictRange> {
		typedef BaseTest<TestAddReadConflictRange, Void> base_type;
		Key key1, key2;

		TestAddReadConflictRange(unsigned int id, FuzzApiCorrectnessWorkload* workload, Reference<ITransaction> tr)
		  : BaseTestCallback(id, workload, "TestAddReadConflictRange") {
			key1 = makeKey();
			key2 = makeKey();
			contract = { std::make_pair(error_code_inverted_range, ExceptionContract::requiredIf(key1 > key2)),
				         std::make_pair(error_code_key_outside_legal_range,
				                        ExceptionContract::requiredIf((key1 > workload->getMaxKey(tr)) ||
				                                                      (key2 > workload->getMaxKey(tr)))) };
		}

		void callback(Reference<ITransaction> tr) override { tr->addReadConflictRange(KeyRangeRef(key1, key2)); }

		void augmentTrace(TraceEvent& e) const override {
			base_type::augmentTrace(e);
			e.detail("Key1", key1).detail("Key2", key2);
		}
	};

	struct TestAtomicOp : public BaseTestCallback<TestAtomicOp> {
		typedef BaseTest<TestAtomicOp, Void> base_type;
		Key key;
		Value value;
		uint8_t op;
		int32_t pos;

		TestAtomicOp(unsigned int id, FuzzApiCorrectnessWorkload* workload, Reference<ITransaction> tr)
		  : BaseTestCallback(id, workload, "TestAtomicOp") {
			key = makeKey();
			while (isProtectedKey(key)) {
				key = makeKey();
			}
			value = makeValue();
			double arv = deterministicRandom()->random01();
			if (arv < 0.25) {
				int val = UINT8_MAX;
				for (auto i = FDBMutationTypes::optionInfo.begin(); i != FDBMutationTypes::optionInfo.end(); ++i)
					if (i->first < val)
						val = i->first;
				op = deterministicRandom()->randomInt(0, val);
			} else if (arv < 0.50) {
				int val = 0;
				for (auto i = FDBMutationTypes::optionInfo.begin(); i != FDBMutationTypes::optionInfo.end(); ++i)
					if (i->first > val)
						val = i->first;
				op = deterministicRandom()->randomInt(val + 1, UINT8_MAX);
			} else {
				int minval = UINT8_MAX, maxval = 0;
				for (auto i = FDBMutationTypes::optionInfo.begin(); i != FDBMutationTypes::optionInfo.end(); ++i) {
					if (i->first < minval)
						minval = i->first;
					if (i->first > maxval)
						maxval = i->first;
				}
				op = deterministicRandom()->randomInt(minval, maxval + 1);
			}

			pos = -1;
			if (op == MutationRef::SetVersionstampedKey && key.size() >= 4) {
				pos = littleEndian32(*(int32_t*)&key.end()[-4]);
			}
			if (op == MutationRef::SetVersionstampedValue && value.size() >= 4) {
				pos = littleEndian32(*(int32_t*)&value.end()[-4]);
			}

			contract = { std::make_pair(error_code_key_too_large,
				                        key.size() > getMaxWriteKeySize(key, true)    ? ExceptionContract::Always
				                        : key.size() > getMaxWriteKeySize(key, false) ? ExceptionContract::Possible
				                                                                      : ExceptionContract::Never),
				         std::make_pair(error_code_value_too_large,
				                        ExceptionContract::requiredIf(value.size() > CLIENT_KNOBS->VALUE_SIZE_LIMIT)),
				         std::make_pair(error_code_invalid_mutation_type,
				                        ExceptionContract::requiredIf(!isValidMutationType(op) ||
				                                                      !isAtomicOp((MutationRef::Type)op))),
				         std::make_pair(error_code_key_outside_legal_range,
				                        ExceptionContract::requiredIf((key >= workload->getMaxKey(tr)))),
				         std::make_pair(error_code_client_invalid_operation,
				                        ExceptionContract::requiredIf((op == MutationRef::SetVersionstampedKey &&
				                                                       (pos < 0 || pos + 10 > key.size() - 4)) ||
				                                                      (op == MutationRef::SetVersionstampedValue &&
				                                                       (pos < 0 || pos + 10 > value.size() - 4)))) };
		}

		void callback(Reference<ITransaction> tr) override { tr->atomicOp(key, value, (FDBMutationTypes::Option)op); }

		void augmentTrace(TraceEvent& e) const override {
			base_type::augmentTrace(e);
			e.detail("Key", key).detail("Value", value).detail("Op", op).detail("Pos", pos);
		}
	};

	struct TestSet : public BaseTestCallback<TestSet> {
		typedef BaseTest<TestSet, Void> base_type;
		Key key;
		Value value;

		TestSet(unsigned int id, FuzzApiCorrectnessWorkload* workload, Reference<ITransaction> tr)
		  : BaseTestCallback(id, workload, "TestSet") {
			key = makeKey();
			while (isProtectedKey(key)) {
				key = makeKey();
			}
			value = makeValue();
			contract = { std::make_pair(error_code_key_too_large,
				                        key.size() > getMaxWriteKeySize(key, true)    ? ExceptionContract::Always
				                        : key.size() > getMaxWriteKeySize(key, false) ? ExceptionContract::Possible
				                                                                      : ExceptionContract::Never),
				         std::make_pair(error_code_value_too_large,
				                        ExceptionContract::requiredIf(value.size() > CLIENT_KNOBS->VALUE_SIZE_LIMIT)),
				         std::make_pair(error_code_key_outside_legal_range,
				                        ExceptionContract::requiredIf((key >= workload->getMaxKey(tr)) &&
				                                                      !specialKeys.contains(key))),
				         std::make_pair(error_code_special_keys_write_disabled,
				                        ExceptionContract::requiredIf(specialKeys.contains(key) &&
				                                                      !workload->specialKeysWritesEnabled)),
				         std::make_pair(error_code_special_keys_no_write_module_found,
				                        ExceptionContract::possibleIf(specialKeys.contains(key) &&
				                                                      workload->specialKeysWritesEnabled)) };
		}

		void callback(Reference<ITransaction> tr) override { tr->set(key, value); }

		void augmentTrace(TraceEvent& e) const override {
			base_type::augmentTrace(e);
			e.detail("Key", key).detail("Value", value);
		}
	};

	struct TestClear0 : public BaseTestCallback<TestClear0> {
		typedef BaseTest<TestClear0, Void> base_type;
		Key key1, key2;

		TestClear0(unsigned int id, FuzzApiCorrectnessWorkload* workload, Reference<ITransaction> tr)
		  : BaseTestCallback(id, workload, "TestClear0") {
			key1 = makeKey();
			key2 = makeKey();
			while (isProtectedKey(key1, key2)) {
				key1 = makeKey();
				key2 = makeKey();
			}

			bool isSpecialKeyRange = specialKeys.contains(key1) && key2 <= specialKeys.end;

			contract = {
				std::make_pair(error_code_inverted_range, ExceptionContract::requiredIf(key1 > key2)),
				std::make_pair(
				    error_code_key_outside_legal_range,
				    ExceptionContract::requiredIf(
				        ((key1 > workload->getMaxKey(tr)) || (key2 > workload->getMaxKey(tr))) && !isSpecialKeyRange)),
				std::make_pair(error_code_special_keys_write_disabled,
				               ExceptionContract::requiredIf(isSpecialKeyRange && !workload->specialKeysWritesEnabled)),
				std::make_pair(error_code_special_keys_cross_module_clear,
				               ExceptionContract::possibleIf(isSpecialKeyRange && workload->specialKeysWritesEnabled)),
				std::make_pair(error_code_special_keys_no_write_module_found,
				               ExceptionContract::possibleIf(isSpecialKeyRange && workload->specialKeysWritesEnabled))
			};
		}

		void callback(Reference<ITransaction> tr) override { tr->clear(key1, key2); }

		void augmentTrace(TraceEvent& e) const override {
			base_type::augmentTrace(e);
			e.detail("Key1", key1).detail("Key2", key2);
		}
	};

	struct TestClear1 : public BaseTestCallback<TestClear1> {
		typedef BaseTest<TestClear1, Void> base_type;
		Key key1, key2;

		TestClear1(unsigned int id, FuzzApiCorrectnessWorkload* workload, Reference<ITransaction> tr)
		  : BaseTestCallback(id, workload, "TestClear1") {
			key1 = makeKey();
			key2 = makeKey();
			while (isProtectedKey(key1, key2)) {
				key1 = makeKey();
				key2 = makeKey();
			}

			bool isSpecialKeyRange = specialKeys.contains(key1) && key2 <= specialKeys.end;

			contract = {
				std::make_pair(error_code_inverted_range, ExceptionContract::requiredIf(key1 > key2)),
				std::make_pair(
				    error_code_key_outside_legal_range,
				    ExceptionContract::requiredIf(
				        ((key1 > workload->getMaxKey(tr)) || (key2 > workload->getMaxKey(tr))) && !isSpecialKeyRange)),
				std::make_pair(error_code_special_keys_write_disabled,
				               ExceptionContract::requiredIf(isSpecialKeyRange && !workload->specialKeysWritesEnabled)),
				std::make_pair(error_code_special_keys_cross_module_clear,
				               ExceptionContract::possibleIf(isSpecialKeyRange && workload->specialKeysWritesEnabled)),
				std::make_pair(error_code_special_keys_no_write_module_found,
				               ExceptionContract::possibleIf(isSpecialKeyRange && workload->specialKeysWritesEnabled))
			};
		}

		void callback(Reference<ITransaction> tr) override { tr->clear(KeyRangeRef(key1, key2)); }

		void augmentTrace(TraceEvent& e) const override {
			base_type::augmentTrace(e);
			e.detail("Key1", key1).detail("Key2", key2);
		}
	};

	struct TestClear2 : public BaseTestCallback<TestClear2> {
		typedef BaseTest<TestClear2, Void> base_type;
		Key key;

		TestClear2(unsigned int id, FuzzApiCorrectnessWorkload* workload, Reference<ITransaction> tr)
		  : BaseTestCallback(id, workload, "TestClear2") {
			key = makeKey();
			while (isProtectedKey(key)) {
				key = makeKey();
			}
			contract = { std::make_pair(error_code_key_outside_legal_range,
				                        ExceptionContract::requiredIf(key >= workload->getMaxKey(tr))),
				         std::make_pair(error_code_special_keys_write_disabled,
				                        ExceptionContract::requiredIf(specialKeys.contains(key) &&
				                                                      !workload->specialKeysWritesEnabled)),
				         std::make_pair(error_code_special_keys_no_write_module_found,
				                        ExceptionContract::possibleIf(specialKeys.contains(key) &&
				                                                      workload->specialKeysWritesEnabled)) };
		}

		void callback(Reference<ITransaction> tr) override { tr->clear(key); }

		void augmentTrace(TraceEvent& e) const override {
			base_type::augmentTrace(e);
			e.detail("Key", key);
		}
	};

	struct TestWatch : public BaseTest<TestWatch, Void> {
		typedef BaseTest<TestWatch, Void> base_type;
		Key key;

		TestWatch(unsigned int id, FuzzApiCorrectnessWorkload* workload, Reference<ITransaction> tr)
		  : BaseTest(id, workload, "TestWatch") {
			key = makeKey();
			printf("Watching: %d %s\n", key.size(), printable(key.substr(0, std::min(key.size(), 20))).c_str());
			contract = { std::make_pair(error_code_key_too_large,
				                        key.size() > getMaxWriteKeySize(key, true)    ? ExceptionContract::Always
				                        : key.size() > getMaxWriteKeySize(key, false) ? ExceptionContract::Possible
				                                                                      : ExceptionContract::Never),
				         std::make_pair(error_code_watches_disabled, ExceptionContract::Possible),
				         std::make_pair(error_code_key_outside_legal_range,
				                        ExceptionContract::requiredIf((key >= workload->getMaxKey(tr)))),
				         std::make_pair(error_code_client_invalid_operation, ExceptionContract::Possible),
				         std::make_pair(error_code_timed_out, ExceptionContract::Possible),
				         std::make_pair(error_code_accessed_unreadable, ExceptionContract::Possible),
				         std::make_pair(error_code_tenant_not_found,
				                        ExceptionContract::possibleIf(!workload->canUseTenant(tr->getTenant()))) };
		}

		ThreadFuture<value_type> createFuture(Reference<ITransaction> tr) override { return tr->watch(key); }

		void augmentTrace(TraceEvent& e) const override {
			base_type::augmentTrace(e);
			e.detail("Key", key);
		}
	};

	struct TestAddWriteConflictRange : public BaseTestCallback<TestAddWriteConflictRange> {
		typedef BaseTest<TestAddWriteConflictRange, Void> base_type;
		Key key1, key2;

		TestAddWriteConflictRange(unsigned int id, FuzzApiCorrectnessWorkload* workload, Reference<ITransaction> tr)
		  : BaseTestCallback(id, workload, "TestAddWriteConflictRange") {
			key1 = makeKey();
			key2 = makeKey();
			contract = { std::make_pair(error_code_inverted_range, ExceptionContract::requiredIf(key1 > key2)),
				         std::make_pair(error_code_key_outside_legal_range,
				                        ExceptionContract::requiredIf((key1 > workload->getMaxKey(tr)) ||
				                                                      (key2 > workload->getMaxKey(tr)))) };
		}

		void callback(Reference<ITransaction> tr) override { tr->addWriteConflictRange(KeyRangeRef(key1, key2)); }

		void augmentTrace(TraceEvent& e) const override {
			base_type::augmentTrace(e);
			e.detail("Key1", key1).detail("Key2", key2);
		}
	};

	struct TestSetOption : public BaseTestCallback<TestSetOption> {
		typedef BaseTest<TestSetOption, Void> base_type;
		int op;
		Optional<Standalone<StringRef>> val;

		TestSetOption(unsigned int id, FuzzApiCorrectnessWorkload* workload, Reference<ITransaction> tr)
		  : BaseTestCallback(id, workload, "TestSetOption") {
			double arv = deterministicRandom()->random01();
			if (arv < 0.25) {
				int val = INT_MAX;
				for (auto i = FDBTransactionOptions::optionInfo.begin(); i != FDBTransactionOptions::optionInfo.end();
				     ++i)
					if (i->first < val)
						val = i->first;
				op = deterministicRandom()->randomInt(INT_MIN, val);
			} else if (arv < 0.50) {
				int val = INT_MIN;
				for (auto i = FDBTransactionOptions::optionInfo.begin(); i != FDBTransactionOptions::optionInfo.end();
				     ++i)
					if (i->first > val)
						val = i->first;
				op = deterministicRandom()->randomInt(val + 1, INT_MAX);
			} else {
				int minval = INT_MAX, maxval = INT_MIN;
				for (auto i = FDBTransactionOptions::optionInfo.begin(); i != FDBTransactionOptions::optionInfo.end();
				     ++i) {
					if (i->first < minval)
						minval = i->first;
					if (i->first > maxval)
						maxval = i->first;
				}
				op = deterministicRandom()->randomInt(minval, maxval + 1);
			}

			// do not test the following options since they are actually used by the workload
			if (op == FDBTransactionOptions::ACCESS_SYSTEM_KEYS || op == FDBTransactionOptions::READ_SYSTEM_KEYS ||
			    op == FDBTransactionOptions::SPECIAL_KEY_SPACE_ENABLE_WRITES ||
			    op == FDBTransactionOptions::RAW_ACCESS) {
				op = -1;
			}

			// do not test the option since it's already used by the workload
			if (op == FDBTransactionOptions::SPECIAL_KEY_SPACE_RELAXED)
				op = -1;
			// disable for now(see issue#3934, pr#3930)
			if (op == FDBTransactionOptions::CHECK_WRITES_ENABLE)
				op = -1;

			double orv = deterministicRandom()->random01();
			if (orv >= 0.25) {
				int64_t value_size = deterministicRandom()->randomInt64(0, CLIENT_KNOBS->VALUE_SIZE_LIMIT + 1) +
				                     CLIENT_KNOBS->VALUE_SIZE_LIMIT;

				std::string svalue;
				svalue.reserve(value_size);
				for (size_t j = 0; j < value_size; ++j)
					svalue.append(1, (char)deterministicRandom()->randomInt(0, 256));

				val = Standalone<StringRef>(StringRef(svalue));
			}

			contract = { std::make_pair(error_code_invalid_option, ExceptionContract::Possible),
				         std::make_pair(error_code_invalid_option_value, ExceptionContract::Possible),
				         std::make_pair(error_code_tag_too_long, ExceptionContract::Possible),
				         std::make_pair(error_code_too_many_tags, ExceptionContract::Possible),
				         std::make_pair(
				             error_code_client_invalid_operation,
				             ExceptionContract::possibleIf(
				                 (FDBTransactionOptions::Option)op == FDBTransactionOptions::READ_YOUR_WRITES_DISABLE ||
				                 (FDBTransactionOptions::Option)op == FDBTransactionOptions::LOG_TRANSACTION)),
				         std::make_pair(
				             error_code_read_version_already_set,
				             ExceptionContract::possibleIf((FDBTransactionOptions::Option)op ==
				                                           FDBTransactionOptions::INITIALIZE_NEW_DATABASE)) };
		}

		void callback(Reference<ITransaction> tr) override {
			tr->setOption((FDBTransactionOptions::Option)op, val.castTo<StringRef>());
		}

		void augmentTrace(TraceEvent& e) const override {
			base_type::augmentTrace(e);
			e.detail("Op", op).detail("Val", val);
		}
	};

	struct TestOnError : public BaseTestCallback<TestOnError> {
		typedef BaseTest<TestOnError, Void> base_type;
		int errorcode;

		TestOnError(unsigned int id, FuzzApiCorrectnessWorkload* workload, Reference<ITransaction> tr)
		  : BaseTestCallback(id, workload, "TestOnError") {
			errorcode = 0;
			double erv = deterministicRandom()->random01();
			if (erv >= 0.2) {
				if (erv < 0.6)
					errorcode = deterministicRandom()->randomInt(INT_MIN, 0);
				else
					errorcode = deterministicRandom()->randomInt(0, INT_MAX) + 1;
			}
		}

		void callback(Reference<ITransaction> tr) override {
			tr->onError(Error::fromUnvalidatedCode(errorcode));
			// This is necessary here, as onError will have reset this
			// value, we will be looking at the wrong thing.
			if (workload->useSystemKeys && !tr->getTenant().present())
				tr->setOption(FDBTransactionOptions::ACCESS_SYSTEM_KEYS);
		}

		void augmentTrace(TraceEvent& e) const override {
			base_type::augmentTrace(e);
			e.detail("ErrorCode", errorcode);
		}
	};

	static void addTestCases() {
		testCases.push_back(std::bind(&TestSetVersion::runTest, ph::_1, ph::_2, ph::_3));
		testCases.push_back(std::bind(&TestGet::runTest, ph::_1, ph::_2, ph::_3));
		testCases.push_back(std::bind(&TestGetKey::runTest, ph::_1, ph::_2, ph::_3));
		testCases.push_back(std::bind(&TestGetRange0::runTest, ph::_1, ph::_2, ph::_3));
		testCases.push_back(std::bind(&TestGetRange1::runTest, ph::_1, ph::_2, ph::_3));
		testCases.push_back(std::bind(&TestGetRange2::runTest, ph::_1, ph::_2, ph::_3));
		testCases.push_back(std::bind(&TestGetRange3::runTest, ph::_1, ph::_2, ph::_3));
		testCases.push_back(std::bind(&TestGetAddressesForKey::runTest, ph::_1, ph::_2, ph::_3));
		testCases.push_back(std::bind(&TestAddReadConflictRange::runTest, ph::_1, ph::_2, ph::_3));
		testCases.push_back(std::bind(&TestAtomicOp::runTest, ph::_1, ph::_2, ph::_3));
		testCases.push_back(std::bind(&TestSet::runTest, ph::_1, ph::_2, ph::_3));
		testCases.push_back(std::bind(&TestClear0::runTest, ph::_1, ph::_2, ph::_3));
		testCases.push_back(std::bind(&TestClear1::runTest, ph::_1, ph::_2, ph::_3));
		testCases.push_back(std::bind(&TestClear2::runTest, ph::_1, ph::_2, ph::_3));
		testCases.push_back(std::bind(&TestWatch::runTest, ph::_1, ph::_2, ph::_3));
		testCases.push_back(std::bind(&TestAddWriteConflictRange::runTest, ph::_1, ph::_2, ph::_3));
		testCases.push_back(std::bind(&TestSetOption::runTest, ph::_1, ph::_2, ph::_3));
		testCases.push_back(std::bind(&TestOnError::runTest, ph::_1, ph::_2, ph::_3));
	}
};

std::once_flag FuzzApiCorrectnessWorkload::onceFlag;
std::vector<std::function<
    Future<Void>(unsigned int const&, FuzzApiCorrectnessWorkload* const&, Reference<ITransaction> const&)>>
    FuzzApiCorrectnessWorkload::testCases;
WorkloadFactory<FuzzApiCorrectnessWorkload> FuzzApiCorrectnessWorkloadFactory("FuzzApiCorrectness");<|MERGE_RESOLUTION|>--- conflicted
+++ resolved
@@ -231,7 +231,7 @@
 		Reference<IDatabase> db = wait(unsafeThreadFutureToFuture(ThreadSafeDatabase::createFromExistingDatabase(cx)));
 		self->db = db;
 
-		std::vector<Future<Optional<TenantMapEntry>>> tenantFutures;
+		std::vector<Future<Void>> tenantFutures;
 		for (int i = 0; i < self->numTenants + 1; ++i) {
 			TenantName tenantName = getTenant(i);
 			self->tenants.push_back(self->db->openTenant(tenantName));
@@ -240,11 +240,7 @@
 			if (i < self->numTenants) {
 				TenantMapEntry entry;
 				entry.tenantGroup = self->getTenantGroup(i);
-<<<<<<< HEAD
-				tenantFutures.push_back(TenantAPI::createTenant(cx.getReference(), tenantName, entry));
-=======
 				tenantFutures.push_back(::success(TenantAPI::createTenant(cx.getReference(), tenantName, entry)));
->>>>>>> c0859236
 				self->createdTenants.insert(tenantName);
 			}
 		}
