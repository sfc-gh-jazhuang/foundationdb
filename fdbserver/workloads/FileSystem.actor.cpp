--- conflicted
+++ resolved
@@ -98,17 +98,10 @@
 		int pathLen = self->pathMinChars + deterministicRandom()->randomInt(0, self->pathCharRange);
 		std::string path = "";
 		for(int i=0; i<pathLen; i+=4)
-<<<<<<< HEAD
-			path += format( format( "%%0%dx", std::min( pathLen - i, 4 ) ).c_str(), g_random->randomInt( 0, 0xFFFF ) );
-		uint64_t userID = g_random->randomInt(0, self->userIDCount);
-		int serverID = g_random->randomInt(0, self->serverCount);
-		bool deleted = g_random->random01() < self->deletedFilesRatio;
-=======
 			path += format( format( "%%0%dx", std::min( pathLen - i, 4 ) ).c_str(), deterministicRandom()->randomInt( 0, 0xFFFF ) );
 		uint64_t userID = deterministicRandom()->randomInt(0, self->userIDCount);
 		int serverID = deterministicRandom()->randomInt(0, self->serverCount);
 		bool deleted = deterministicRandom()->random01() < self->deletedFilesRatio;
->>>>>>> dc59f63d
 		double time = now();
 
 		tr->set( key, path );
