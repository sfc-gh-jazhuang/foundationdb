--- conflicted
+++ resolved
@@ -264,11 +264,7 @@
 	// create a random vector of range-create jobs
 	for(uint64_t n=startNode; n<endNode; n+=BULK_SETUP_RANGE_SIZE)
 		jobs.emplace_back(n, std::min(endNode, n+BULK_SETUP_RANGE_SIZE));
-<<<<<<< HEAD
-	g_random->randomShuffle(jobs);
-=======
 	deterministicRandom()->randomShuffle(jobs);
->>>>>>> dc59f63d
 
 	// fire up the workers and wait for them to eat all the jobs
 	double maxWorkerInsertRate = maxKeyInsertRate / BULK_SETUP_WORKERS / workload->clientCount;
