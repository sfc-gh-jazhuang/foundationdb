--- conflicted
+++ resolved
@@ -36,7 +36,6 @@
 
 #include "flow/actorcompiler.h" // This must be the last #include.
 
-<<<<<<< HEAD
 class RelocateReason {
 public:
 	enum Value : int8_t { OTHER = 0, REBALANCE_DISK, REBALANCE_READ };
@@ -60,9 +59,6 @@
 private:
 	Value value;
 };
-=======
-enum class RelocateReason { OTHER = 0, REBALANCE_DISK, REBALANCE_READ };
->>>>>>> fdf8e431
 
 // One-to-one relationship to the priority knobs
 enum class DataMovementReason {
@@ -121,33 +117,18 @@
 	RelocateReason reason;
 	DataMovementReason moveReason;
 
-<<<<<<< HEAD
 	UID traceId; // track the lifetime of this relocate shard
-	RelocateShard()
-	  : priority(0), cancelled(false), dataMoveId(anonymousShardId), reason(RelocateReason::OTHER),
-	    moveReason(DataMovementReason::INVALID) {}
+
+	// Initialization when define is a better practice. We should avoid assignment of member after definition.
+	// static RelocateShard emptyRelocateShard() { return {}; }
+
+	RelocateShard(KeyRange const& keys, DataMovementReason moveReason, RelocateReason reason, UID traceId = UID())
+	  : keys(keys), priority(dataMovementPriority(moveReason)), cancelled(false), dataMoveId(anonymousShardId),
+	    reason(reason), moveReason(moveReason), traceId(traceId) {}
 
 	RelocateShard(KeyRange const& keys, int priority, RelocateReason reason, UID traceId = UID())
 	  : keys(keys), priority(priority), cancelled(false), dataMoveId(anonymousShardId), reason(reason),
-	    moveReason(DataMovementReason::INVALID), traceId(traceId) {}
-
-	RelocateShard(KeyRange const& keys, DataMovementReason moveReason, RelocateReason reason, UID traceId = UID())
-	  : keys(keys), cancelled(false), dataMoveId(anonymousShardId), reason(reason), moveReason(moveReason),
-	    traceId(traceId) {
-		priority = dataMovementPriority(moveReason);
-	}
-=======
-	// Initialization when define is a better practice. We should avoid assignment of member after definition.
-	// static RelocateShard emptyRelocateShard() { return {}; }
-
-	RelocateShard(KeyRange const& keys, DataMovementReason moveReason, RelocateReason reason)
-	  : keys(keys), priority(dataMovementPriority(moveReason)), cancelled(false), dataMoveId(anonymousShardId),
-	    reason(reason), moveReason(moveReason) {}
-
-	RelocateShard(KeyRange const& keys, int priority, RelocateReason reason)
-	  : keys(keys), priority(priority), cancelled(false), dataMoveId(anonymousShardId), reason(reason),
-	    moveReason(priorityToDataMovementReason(priority)) {}
->>>>>>> fdf8e431
+	    moveReason(priorityToDataMovementReason(priority)), traceId(traceId) {}
 
 	bool isRestore() const { return this->dataMove != nullptr; }
 
