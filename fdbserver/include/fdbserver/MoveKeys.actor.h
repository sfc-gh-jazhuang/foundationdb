--- conflicted
+++ resolved
@@ -56,10 +56,6 @@
 	bool setDDEnabled(bool status, UID snapUID);
 };
 
-<<<<<<< HEAD
-// read the lock value in system keyspace but do not change anything
-ACTOR Future<MoveKeysLock> readMoveKeysLock(Database cx);
-=======
 struct MoveKeysParams {
 	UID dataMoveId;
 	KeyRange keys;
@@ -73,7 +69,9 @@
 	const DDEnabledState* ddEnabledState = nullptr;
 	CancelConflictingDataMoves cancelConflictingDataMoves = CancelConflictingDataMoves::False;
 };
->>>>>>> 0afa24bb
+
+// read the lock value in system keyspace but do not change anything
+ACTOR Future<MoveKeysLock> readMoveKeysLock(Database cx);
 
 // Calling moveKeys, etc with the return value of this actor ensures that no movekeys, etc
 // has been executed by a different locker since takeMoveKeysLock(), as calling
