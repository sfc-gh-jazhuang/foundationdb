<<<<<<< HEAD
set(FDBSERVER_SRCS
  ApplyMetadataMutation.cpp
  ApplyMetadataMutation.h
  art.h
  art_impl.h
  ArtMutationBuffer.h
  BackupInterface.h
  BackupProgress.actor.cpp
  BackupProgress.actor.h
  BackupWorker.actor.cpp
  BlobGranuleServerCommon.actor.cpp
  BlobGranuleServerCommon.actor.h
  BlobGranuleValidation.actor.cpp
  BlobGranuleValidation.actor.h
  BlobManager.actor.cpp
  BlobManagerInterface.h
  BlobWorker.actor.cpp
  ClusterController.actor.cpp
  ClusterController.actor.h
  ClusterRecovery.actor.cpp
  ClusterRecovery.actor.h
  CommitProxyServer.actor.cpp
  ConfigBroadcaster.actor.cpp
  ConfigBroadcaster.h
  ConfigBroadcastInterface.h
  ConfigDatabaseUnitTests.actor.cpp
  ConfigFollowerInterface.cpp
  ConfigFollowerInterface.h
  ConfigNode.actor.cpp
  ConfigNode.h
  ConflictSet.h
  CoordinatedState.actor.cpp
  CoordinatedState.h
  Coordination.actor.cpp
  CoordinationInterface.h
  CoroFlow.h
  DataDistribution.actor.cpp
  DataDistribution.actor.h
  DataDistributionQueue.actor.cpp
  DataDistributionTracker.actor.cpp
  DataDistributorInterface.h
  DBCoreState.h
  DDTeamCollection.actor.cpp
  DDTeamCollection.h
  DDTxnProcessor.h
  DDTxnProcessor.actor.cpp
  DeltaTree.h
  DiskQueue.actor.cpp
  EncryptKeyProxy.actor.cpp
  EncryptKeyProxyInterface.h
  FDBExecHelper.actor.cpp
  FDBExecHelper.actor.h
  fdbserver.actor.cpp
  GetEncryptCipherKeys.actor.cpp
  GetEncryptCipherKeys.h
  GrvProxyServer.actor.cpp
  IConfigConsumer.cpp
  IConfigConsumer.h
  IDiskQueue.h
  IKeyValueContainer.h
  IKeyValueStore.h
  IPager.h
  KeyValueStoreCompressTestData.actor.cpp
  KeyValueStoreMemory.actor.cpp
  KeyValueStoreRocksDB.actor.cpp
  KeyValueStoreShardedRocksDB.actor.cpp
  KeyValueStoreSQLite.actor.cpp
  KmsConnector.h
  KmsConnectorInterface.h
  KnobProtectiveGroups.cpp
  KnobProtectiveGroups.h
  Knobs.h
  LatencyBandConfig.cpp
  LatencyBandConfig.h
  LeaderElection.actor.cpp
  LeaderElection.h
  LocalConfiguration.actor.cpp
  LocalConfiguration.h
  LogProtocolMessage.h
  LogRouter.actor.cpp
  LogSystem.cpp
  LogSystem.h
  LogSystemConfig.cpp
  LogSystemConfig.h
  LogSystemDiskQueueAdapter.actor.cpp
  LogSystemDiskQueueAdapter.h
  LogSystemPeekCursor.actor.cpp
  MasterInterface.h
  masterserver.actor.cpp
  MetricLogger.actor.cpp
  MetricLogger.actor.h
  MoveKeys.actor.cpp
  MoveKeys.actor.h
  MutationTracking.cpp
  MutationTracking.h
  networktest.actor.cpp
  NetworkTest.h
  OldTLogServer_4_6.actor.cpp
  OldTLogServer_6_0.actor.cpp
  OldTLogServer_6_2.actor.cpp
  OTELSpanContextMessage.h
  OnDemandStore.actor.cpp
  OnDemandStore.h
  PaxosConfigConsumer.actor.cpp
  PaxosConfigConsumer.h
  ProxyCommitData.actor.h
  pubsub.actor.cpp
  pubsub.h
  QuietDatabase.actor.cpp
  QuietDatabase.h
  RadixTree.h
  Ratekeeper.actor.cpp
  Ratekeeper.h
  RatekeeperInterface.h
  RecoveryState.h
  RemoteIKeyValueStore.actor.h
  RemoteIKeyValueStore.actor.cpp
  RESTKmsConnector.h
  RESTKmsConnector.actor.cpp
  ResolutionBalancer.actor.cpp
  ResolutionBalancer.actor.h
  Resolver.actor.cpp
  ResolverInterface.h
  RestoreApplier.actor.cpp
  RestoreApplier.actor.h
  RestoreCommon.actor.cpp
  RestoreCommon.actor.h
  RestoreController.actor.cpp
  RestoreController.actor.h
  RestoreLoader.actor.cpp
  RestoreLoader.actor.h
  RestoreRoleCommon.actor.cpp
  RestoreRoleCommon.actor.h
  RestoreUtil.actor.cpp
  RestoreUtil.h
  RestoreWorker.actor.cpp
  RestoreWorker.actor.h
  RestoreWorkerInterface.actor.cpp
  RestoreWorkerInterface.actor.h
  RkTagThrottleCollection.cpp
  RkTagThrottleCollection.h
  RocksDBCheckpointUtils.actor.cpp
  RocksDBCheckpointUtils.actor.h
  RoleLineage.actor.cpp
  RoleLineage.actor.h
  ServerCheckpoint.actor.cpp
  ServerCheckpoint.actor.h
  ServerDBInfo.actor.h
  ServerDBInfo.h
  SigStack.cpp
  SimKmsConnector.h
  SimKmsConnector.actor.cpp
  SimpleConfigConsumer.actor.cpp
  SimpleConfigConsumer.h
  SimulatedCluster.actor.cpp
  SimulatedCluster.h
  SkipList.cpp
  SpanContextMessage.h
  Status.actor.cpp
  Status.h
  StorageCache.actor.cpp
  StorageMetrics.actor.cpp
  StorageMetrics.h
  storageserver.actor.cpp
  TagPartitionedLogSystem.actor.cpp
  TagPartitionedLogSystem.actor.h
  TagThrottler.actor.cpp
  TagThrottler.h
  TCInfo.actor.cpp
  TCInfo.h
  template_fdb.h
  tester.actor.cpp
  TenantCache.actor.cpp
  TenantCache.h
  TesterInterface.actor.h
  TLogInterface.h
  TLogServer.actor.cpp
  TransactionTagCounter.cpp
  TransactionTagCounter.h
  TSSMappingUtil.actor.cpp
  TSSMappingUtil.actor.h
  VersionedBTree.actor.cpp
  VFSAsync.cpp
  VFSAsync.h
  WaitFailure.actor.cpp
  WaitFailure.h
  worker.actor.cpp
  WorkerInterface.actor.h
  workloads/ApiCorrectness.actor.cpp
  workloads/ApiWorkload.actor.cpp
  workloads/ApiWorkload.h
  workloads/AsyncFile.actor.h
  workloads/AsyncFile.cpp
  workloads/AsyncFileCorrectness.actor.cpp
  workloads/AsyncFileRead.actor.cpp
  workloads/AsyncFileWrite.actor.cpp
  workloads/AtomicOps.actor.cpp
  workloads/AtomicOpsApiCorrectness.actor.cpp
  workloads/AtomicRestore.actor.cpp
  workloads/AtomicSwitchover.actor.cpp
  workloads/BackgroundSelectors.actor.cpp
  workloads/BackupAndParallelRestoreCorrectness.actor.cpp
  workloads/BackupCorrectness.actor.cpp
  workloads/BackupToBlob.actor.cpp
  workloads/BackupToDBAbort.actor.cpp
  workloads/BackupToDBCorrectness.actor.cpp
  workloads/BackupToDBUpgrade.actor.cpp
  workloads/BlobGranuleCorrectnessWorkload.actor.cpp
  workloads/BlobGranuleVerifier.actor.cpp
  workloads/BlobStoreWorkload.h
  workloads/BulkLoad.actor.cpp
  workloads/BulkSetup.actor.h
  workloads/Cache.actor.cpp
  workloads/ChangeConfig.actor.cpp
  workloads/ChangeFeeds.actor.cpp
  workloads/ClearSingleRange.actor.cpp
  workloads/ClientTransactionProfileCorrectness.actor.cpp
  workloads/ClientWorkload.actor.cpp
  workloads/ClogSingleConnection.actor.cpp
  workloads/CommitBugCheck.actor.cpp
  workloads/ConfigIncrement.actor.cpp
  workloads/ConfigureDatabase.actor.cpp
  workloads/ConflictRange.actor.cpp
  workloads/ConsistencyCheck.actor.cpp
  workloads/CpuProfiler.actor.cpp
  workloads/CreateTenant.actor.cpp
  workloads/Cycle.actor.cpp
  workloads/DataDistributionMetrics.actor.cpp
  workloads/DataLossRecovery.actor.cpp
  workloads/DDBalance.actor.cpp
  workloads/DDMetrics.actor.cpp
  workloads/DDMetricsExclude.actor.cpp
  workloads/DifferentClustersSameRV.actor.cpp
  workloads/DiskDurability.actor.cpp
  workloads/DiskDurabilityTest.actor.cpp
  workloads/DiskFailureInjection.actor.cpp
  workloads/DummyWorkload.actor.cpp
  workloads/EncryptionOps.actor.cpp
  workloads/EncryptKeyProxyTest.actor.cpp
  workloads/ExternalWorkload.actor.cpp
  workloads/FastTriggeredWatches.actor.cpp
  workloads/FileSystem.actor.cpp
  workloads/Fuzz.cpp
  workloads/FuzzApiCorrectness.actor.cpp
  workloads/GetMappedRange.actor.cpp
  workloads/GetRangeStream.actor.cpp
  workloads/HealthMetricsApi.actor.cpp
  workloads/HighContentionPrefixAllocatorWorkload.actor.cpp
  workloads/Increment.actor.cpp
  workloads/IncrementalBackup.actor.cpp
  workloads/IndexScan.actor.cpp
  workloads/Inventory.actor.cpp
  workloads/KillRegion.actor.cpp
  workloads/KVStoreTest.actor.cpp
  workloads/LocalRatekeeper.actor.cpp
  workloads/LockDatabase.actor.cpp
  workloads/LockDatabaseFrequently.actor.cpp
  workloads/LogMetrics.actor.cpp
  workloads/LowLatency.actor.cpp
  workloads/MachineAttrition.actor.cpp
  workloads/Mako.actor.cpp
  workloads/MemoryKeyValueStore.cpp
  workloads/MemoryKeyValueStore.h
  workloads/MemoryLifetime.actor.cpp
  workloads/MetricLogging.actor.cpp
  workloads/MiniCycle.actor.cpp
  workloads/MutationLogReaderCorrectness.actor.cpp
  workloads/ParallelRestore.actor.cpp
  workloads/Performance.actor.cpp
  workloads/PhysicalShardMove.actor.cpp
  workloads/Ping.actor.cpp
  workloads/PopulateTPCC.actor.cpp
  workloads/PrivateEndpoints.actor.cpp
  workloads/ProtocolVersion.actor.cpp
  workloads/PubSubMultiples.actor.cpp
  workloads/QueuePush.actor.cpp
  workloads/RandomClogging.actor.cpp
  workloads/RandomMoveKeys.actor.cpp
  workloads/RandomSelector.actor.cpp
  workloads/ReadAfterWrite.actor.cpp
  workloads/ReadHotDetection.actor.cpp
  workloads/ReadWrite.actor.cpp
  workloads/ReadWriteWorkload.actor.h
  workloads/RemoveServersSafely.actor.cpp
  workloads/ReportConflictingKeys.actor.cpp
  workloads/RestoreBackup.actor.cpp
  workloads/RestoreFromBlob.actor.cpp
  workloads/Rollback.actor.cpp
  workloads/RyowCorrectness.actor.cpp
  workloads/RYWDisable.actor.cpp
  workloads/RYWPerformance.actor.cpp
  workloads/SaveAndKill.actor.cpp
  workloads/SelectorCorrectness.actor.cpp
  workloads/Serializability.actor.cpp
  workloads/Sideband.actor.cpp
  workloads/SidebandSingle.actor.cpp
  workloads/SimpleAtomicAdd.actor.cpp
  workloads/SkewedReadWrite.actor.cpp
  workloads/SlowTaskWorkload.actor.cpp
  workloads/SnapTest.actor.cpp
  workloads/SpecialKeySpaceCorrectness.actor.cpp
  workloads/StatusWorkload.actor.cpp
  workloads/Storefront.actor.cpp
  workloads/StreamingRangeRead.actor.cpp
  workloads/StreamingRead.actor.cpp
  workloads/SubmitBackup.actor.cpp
  workloads/SuspendProcesses.actor.cpp
  workloads/TagThrottleApi.actor.cpp
  workloads/TargetedKill.actor.cpp
  workloads/TaskBucketCorrectness.actor.cpp
  workloads/TenantManagement.actor.cpp
  workloads/ThreadSafety.actor.cpp
  workloads/Throttling.actor.cpp
  workloads/Throughput.actor.cpp
  workloads/TimeKeeperCorrectness.actor.cpp
  workloads/TPCC.actor.cpp
  workloads/TPCCWorkload.h
  workloads/TriggerRecovery.actor.cpp
  workloads/UDPWorkload.actor.cpp
  workloads/UnitPerf.actor.cpp
  workloads/UnitTests.actor.cpp
  workloads/Unreadable.actor.cpp
  workloads/VersionStamp.actor.cpp
  workloads/WatchAndWait.actor.cpp
  workloads/Watches.actor.cpp
  workloads/WatchesSameKeyCorrectness.actor.cpp
  workloads/WorkerErrors.actor.cpp
  workloads/workloads.actor.h
  workloads/WriteBandwidth.actor.cpp
  workloads/WriteDuringRead.actor.cpp
  workloads/WriteTagThrottling.actor.cpp
)
=======
fdb_find_sources(FDBSERVER_SRCS)
>>>>>>> 5a6174db

if(${COROUTINE_IMPL} STREQUAL libcoro)
  list(APPEND FDBSERVER_SRCS coroimpl/CoroFlowCoro.actor.cpp)
else()
  list(APPEND FDBSERVER_SRCS coroimpl/CoroFlow.actor.cpp)
endif()

if (WITH_ROCKSDB_EXPERIMENTAL)
  add_definitions(-DSSD_ROCKSDB_EXPERIMENTAL)

  include(CompileRocksDB)
  # CompileRocksDB sets `lz4_LIBRARIES` to be the shared lib, we want to link
  # statically, so find the static library here.
  find_library(lz4_STATIC_LIBRARIES
    NAMES liblz4.a REQUIRED)
  if(WITH_LIBURING)
    find_package(uring)
  endif()
endif()

file(MAKE_DIRECTORY ${CMAKE_CURRENT_BINARY_DIR}/workloads)

add_flow_target(EXECUTABLE NAME fdbserver SRCS ${FDBSERVER_SRCS})

target_include_directories(fdbserver PRIVATE
  ${CMAKE_SOURCE_DIR}/bindings/c
  ${CMAKE_BINARY_DIR}/bindings/c
  ${CMAKE_CURRENT_SOURCE_DIR}/include
  ${CMAKE_CURRENT_BINARY_DIR}/include)
if (WITH_ROCKSDB_EXPERIMENTAL)
  add_dependencies(fdbserver rocksdb)
  if(WITH_LIBURING)
    target_include_directories(fdbserver PRIVATE ${ROCKSDB_INCLUDE_DIR} ${uring_INCLUDE_DIR})
    target_link_libraries(fdbserver PRIVATE fdbclient sqlite ${ROCKSDB_LIBRARIES} ${uring_LIBRARIES} ${lz4_STATIC_LIBRARIES})
    target_compile_definitions(fdbserver PRIVATE BOOST_ASIO_HAS_IO_URING=1 BOOST_ASIO_DISABLE_EPOLL=1)
  else()
    target_include_directories(fdbserver PRIVATE ${ROCKSDB_INCLUDE_DIR})
    target_link_libraries(fdbserver PRIVATE fdbclient sqlite ${ROCKSDB_LIBRARIES} ${lz4_STATIC_LIBRARIES})
    target_compile_definitions(fdbserver PRIVATE)
  endif()
else()
  target_link_libraries(fdbserver PRIVATE fdbclient sqlite)
endif()

target_link_libraries(fdbserver PRIVATE toml11_target jemalloc rapidjson)
# target_compile_definitions(fdbserver PRIVATE -DENABLE_SAMPLING)

if(GPERFTOOLS_FOUND)
  target_link_libraries(fdbserver PRIVATE gperftools)
endif()

if(NOT OPEN_FOR_IDE)
  if(GENERATE_DEBUG_PACKAGES)
    fdb_install(TARGETS fdbserver DESTINATION sbin COMPONENT server)
  else()
    add_custom_target(prepare_fdbserver_install ALL DEPENDS strip_only_fdbserver)
    fdb_install(PROGRAMS ${CMAKE_BINARY_DIR}/packages/bin/fdbserver DESTINATION sbin COMPONENT server)
  endif()
endif()<|MERGE_RESOLUTION|>--- conflicted
+++ resolved
@@ -1,339 +1,4 @@
-<<<<<<< HEAD
-set(FDBSERVER_SRCS
-  ApplyMetadataMutation.cpp
-  ApplyMetadataMutation.h
-  art.h
-  art_impl.h
-  ArtMutationBuffer.h
-  BackupInterface.h
-  BackupProgress.actor.cpp
-  BackupProgress.actor.h
-  BackupWorker.actor.cpp
-  BlobGranuleServerCommon.actor.cpp
-  BlobGranuleServerCommon.actor.h
-  BlobGranuleValidation.actor.cpp
-  BlobGranuleValidation.actor.h
-  BlobManager.actor.cpp
-  BlobManagerInterface.h
-  BlobWorker.actor.cpp
-  ClusterController.actor.cpp
-  ClusterController.actor.h
-  ClusterRecovery.actor.cpp
-  ClusterRecovery.actor.h
-  CommitProxyServer.actor.cpp
-  ConfigBroadcaster.actor.cpp
-  ConfigBroadcaster.h
-  ConfigBroadcastInterface.h
-  ConfigDatabaseUnitTests.actor.cpp
-  ConfigFollowerInterface.cpp
-  ConfigFollowerInterface.h
-  ConfigNode.actor.cpp
-  ConfigNode.h
-  ConflictSet.h
-  CoordinatedState.actor.cpp
-  CoordinatedState.h
-  Coordination.actor.cpp
-  CoordinationInterface.h
-  CoroFlow.h
-  DataDistribution.actor.cpp
-  DataDistribution.actor.h
-  DataDistributionQueue.actor.cpp
-  DataDistributionTracker.actor.cpp
-  DataDistributorInterface.h
-  DBCoreState.h
-  DDTeamCollection.actor.cpp
-  DDTeamCollection.h
-  DDTxnProcessor.h
-  DDTxnProcessor.actor.cpp
-  DeltaTree.h
-  DiskQueue.actor.cpp
-  EncryptKeyProxy.actor.cpp
-  EncryptKeyProxyInterface.h
-  FDBExecHelper.actor.cpp
-  FDBExecHelper.actor.h
-  fdbserver.actor.cpp
-  GetEncryptCipherKeys.actor.cpp
-  GetEncryptCipherKeys.h
-  GrvProxyServer.actor.cpp
-  IConfigConsumer.cpp
-  IConfigConsumer.h
-  IDiskQueue.h
-  IKeyValueContainer.h
-  IKeyValueStore.h
-  IPager.h
-  KeyValueStoreCompressTestData.actor.cpp
-  KeyValueStoreMemory.actor.cpp
-  KeyValueStoreRocksDB.actor.cpp
-  KeyValueStoreShardedRocksDB.actor.cpp
-  KeyValueStoreSQLite.actor.cpp
-  KmsConnector.h
-  KmsConnectorInterface.h
-  KnobProtectiveGroups.cpp
-  KnobProtectiveGroups.h
-  Knobs.h
-  LatencyBandConfig.cpp
-  LatencyBandConfig.h
-  LeaderElection.actor.cpp
-  LeaderElection.h
-  LocalConfiguration.actor.cpp
-  LocalConfiguration.h
-  LogProtocolMessage.h
-  LogRouter.actor.cpp
-  LogSystem.cpp
-  LogSystem.h
-  LogSystemConfig.cpp
-  LogSystemConfig.h
-  LogSystemDiskQueueAdapter.actor.cpp
-  LogSystemDiskQueueAdapter.h
-  LogSystemPeekCursor.actor.cpp
-  MasterInterface.h
-  masterserver.actor.cpp
-  MetricLogger.actor.cpp
-  MetricLogger.actor.h
-  MoveKeys.actor.cpp
-  MoveKeys.actor.h
-  MutationTracking.cpp
-  MutationTracking.h
-  networktest.actor.cpp
-  NetworkTest.h
-  OldTLogServer_4_6.actor.cpp
-  OldTLogServer_6_0.actor.cpp
-  OldTLogServer_6_2.actor.cpp
-  OTELSpanContextMessage.h
-  OnDemandStore.actor.cpp
-  OnDemandStore.h
-  PaxosConfigConsumer.actor.cpp
-  PaxosConfigConsumer.h
-  ProxyCommitData.actor.h
-  pubsub.actor.cpp
-  pubsub.h
-  QuietDatabase.actor.cpp
-  QuietDatabase.h
-  RadixTree.h
-  Ratekeeper.actor.cpp
-  Ratekeeper.h
-  RatekeeperInterface.h
-  RecoveryState.h
-  RemoteIKeyValueStore.actor.h
-  RemoteIKeyValueStore.actor.cpp
-  RESTKmsConnector.h
-  RESTKmsConnector.actor.cpp
-  ResolutionBalancer.actor.cpp
-  ResolutionBalancer.actor.h
-  Resolver.actor.cpp
-  ResolverInterface.h
-  RestoreApplier.actor.cpp
-  RestoreApplier.actor.h
-  RestoreCommon.actor.cpp
-  RestoreCommon.actor.h
-  RestoreController.actor.cpp
-  RestoreController.actor.h
-  RestoreLoader.actor.cpp
-  RestoreLoader.actor.h
-  RestoreRoleCommon.actor.cpp
-  RestoreRoleCommon.actor.h
-  RestoreUtil.actor.cpp
-  RestoreUtil.h
-  RestoreWorker.actor.cpp
-  RestoreWorker.actor.h
-  RestoreWorkerInterface.actor.cpp
-  RestoreWorkerInterface.actor.h
-  RkTagThrottleCollection.cpp
-  RkTagThrottleCollection.h
-  RocksDBCheckpointUtils.actor.cpp
-  RocksDBCheckpointUtils.actor.h
-  RoleLineage.actor.cpp
-  RoleLineage.actor.h
-  ServerCheckpoint.actor.cpp
-  ServerCheckpoint.actor.h
-  ServerDBInfo.actor.h
-  ServerDBInfo.h
-  SigStack.cpp
-  SimKmsConnector.h
-  SimKmsConnector.actor.cpp
-  SimpleConfigConsumer.actor.cpp
-  SimpleConfigConsumer.h
-  SimulatedCluster.actor.cpp
-  SimulatedCluster.h
-  SkipList.cpp
-  SpanContextMessage.h
-  Status.actor.cpp
-  Status.h
-  StorageCache.actor.cpp
-  StorageMetrics.actor.cpp
-  StorageMetrics.h
-  storageserver.actor.cpp
-  TagPartitionedLogSystem.actor.cpp
-  TagPartitionedLogSystem.actor.h
-  TagThrottler.actor.cpp
-  TagThrottler.h
-  TCInfo.actor.cpp
-  TCInfo.h
-  template_fdb.h
-  tester.actor.cpp
-  TenantCache.actor.cpp
-  TenantCache.h
-  TesterInterface.actor.h
-  TLogInterface.h
-  TLogServer.actor.cpp
-  TransactionTagCounter.cpp
-  TransactionTagCounter.h
-  TSSMappingUtil.actor.cpp
-  TSSMappingUtil.actor.h
-  VersionedBTree.actor.cpp
-  VFSAsync.cpp
-  VFSAsync.h
-  WaitFailure.actor.cpp
-  WaitFailure.h
-  worker.actor.cpp
-  WorkerInterface.actor.h
-  workloads/ApiCorrectness.actor.cpp
-  workloads/ApiWorkload.actor.cpp
-  workloads/ApiWorkload.h
-  workloads/AsyncFile.actor.h
-  workloads/AsyncFile.cpp
-  workloads/AsyncFileCorrectness.actor.cpp
-  workloads/AsyncFileRead.actor.cpp
-  workloads/AsyncFileWrite.actor.cpp
-  workloads/AtomicOps.actor.cpp
-  workloads/AtomicOpsApiCorrectness.actor.cpp
-  workloads/AtomicRestore.actor.cpp
-  workloads/AtomicSwitchover.actor.cpp
-  workloads/BackgroundSelectors.actor.cpp
-  workloads/BackupAndParallelRestoreCorrectness.actor.cpp
-  workloads/BackupCorrectness.actor.cpp
-  workloads/BackupToBlob.actor.cpp
-  workloads/BackupToDBAbort.actor.cpp
-  workloads/BackupToDBCorrectness.actor.cpp
-  workloads/BackupToDBUpgrade.actor.cpp
-  workloads/BlobGranuleCorrectnessWorkload.actor.cpp
-  workloads/BlobGranuleVerifier.actor.cpp
-  workloads/BlobStoreWorkload.h
-  workloads/BulkLoad.actor.cpp
-  workloads/BulkSetup.actor.h
-  workloads/Cache.actor.cpp
-  workloads/ChangeConfig.actor.cpp
-  workloads/ChangeFeeds.actor.cpp
-  workloads/ClearSingleRange.actor.cpp
-  workloads/ClientTransactionProfileCorrectness.actor.cpp
-  workloads/ClientWorkload.actor.cpp
-  workloads/ClogSingleConnection.actor.cpp
-  workloads/CommitBugCheck.actor.cpp
-  workloads/ConfigIncrement.actor.cpp
-  workloads/ConfigureDatabase.actor.cpp
-  workloads/ConflictRange.actor.cpp
-  workloads/ConsistencyCheck.actor.cpp
-  workloads/CpuProfiler.actor.cpp
-  workloads/CreateTenant.actor.cpp
-  workloads/Cycle.actor.cpp
-  workloads/DataDistributionMetrics.actor.cpp
-  workloads/DataLossRecovery.actor.cpp
-  workloads/DDBalance.actor.cpp
-  workloads/DDMetrics.actor.cpp
-  workloads/DDMetricsExclude.actor.cpp
-  workloads/DifferentClustersSameRV.actor.cpp
-  workloads/DiskDurability.actor.cpp
-  workloads/DiskDurabilityTest.actor.cpp
-  workloads/DiskFailureInjection.actor.cpp
-  workloads/DummyWorkload.actor.cpp
-  workloads/EncryptionOps.actor.cpp
-  workloads/EncryptKeyProxyTest.actor.cpp
-  workloads/ExternalWorkload.actor.cpp
-  workloads/FastTriggeredWatches.actor.cpp
-  workloads/FileSystem.actor.cpp
-  workloads/Fuzz.cpp
-  workloads/FuzzApiCorrectness.actor.cpp
-  workloads/GetMappedRange.actor.cpp
-  workloads/GetRangeStream.actor.cpp
-  workloads/HealthMetricsApi.actor.cpp
-  workloads/HighContentionPrefixAllocatorWorkload.actor.cpp
-  workloads/Increment.actor.cpp
-  workloads/IncrementalBackup.actor.cpp
-  workloads/IndexScan.actor.cpp
-  workloads/Inventory.actor.cpp
-  workloads/KillRegion.actor.cpp
-  workloads/KVStoreTest.actor.cpp
-  workloads/LocalRatekeeper.actor.cpp
-  workloads/LockDatabase.actor.cpp
-  workloads/LockDatabaseFrequently.actor.cpp
-  workloads/LogMetrics.actor.cpp
-  workloads/LowLatency.actor.cpp
-  workloads/MachineAttrition.actor.cpp
-  workloads/Mako.actor.cpp
-  workloads/MemoryKeyValueStore.cpp
-  workloads/MemoryKeyValueStore.h
-  workloads/MemoryLifetime.actor.cpp
-  workloads/MetricLogging.actor.cpp
-  workloads/MiniCycle.actor.cpp
-  workloads/MutationLogReaderCorrectness.actor.cpp
-  workloads/ParallelRestore.actor.cpp
-  workloads/Performance.actor.cpp
-  workloads/PhysicalShardMove.actor.cpp
-  workloads/Ping.actor.cpp
-  workloads/PopulateTPCC.actor.cpp
-  workloads/PrivateEndpoints.actor.cpp
-  workloads/ProtocolVersion.actor.cpp
-  workloads/PubSubMultiples.actor.cpp
-  workloads/QueuePush.actor.cpp
-  workloads/RandomClogging.actor.cpp
-  workloads/RandomMoveKeys.actor.cpp
-  workloads/RandomSelector.actor.cpp
-  workloads/ReadAfterWrite.actor.cpp
-  workloads/ReadHotDetection.actor.cpp
-  workloads/ReadWrite.actor.cpp
-  workloads/ReadWriteWorkload.actor.h
-  workloads/RemoveServersSafely.actor.cpp
-  workloads/ReportConflictingKeys.actor.cpp
-  workloads/RestoreBackup.actor.cpp
-  workloads/RestoreFromBlob.actor.cpp
-  workloads/Rollback.actor.cpp
-  workloads/RyowCorrectness.actor.cpp
-  workloads/RYWDisable.actor.cpp
-  workloads/RYWPerformance.actor.cpp
-  workloads/SaveAndKill.actor.cpp
-  workloads/SelectorCorrectness.actor.cpp
-  workloads/Serializability.actor.cpp
-  workloads/Sideband.actor.cpp
-  workloads/SidebandSingle.actor.cpp
-  workloads/SimpleAtomicAdd.actor.cpp
-  workloads/SkewedReadWrite.actor.cpp
-  workloads/SlowTaskWorkload.actor.cpp
-  workloads/SnapTest.actor.cpp
-  workloads/SpecialKeySpaceCorrectness.actor.cpp
-  workloads/StatusWorkload.actor.cpp
-  workloads/Storefront.actor.cpp
-  workloads/StreamingRangeRead.actor.cpp
-  workloads/StreamingRead.actor.cpp
-  workloads/SubmitBackup.actor.cpp
-  workloads/SuspendProcesses.actor.cpp
-  workloads/TagThrottleApi.actor.cpp
-  workloads/TargetedKill.actor.cpp
-  workloads/TaskBucketCorrectness.actor.cpp
-  workloads/TenantManagement.actor.cpp
-  workloads/ThreadSafety.actor.cpp
-  workloads/Throttling.actor.cpp
-  workloads/Throughput.actor.cpp
-  workloads/TimeKeeperCorrectness.actor.cpp
-  workloads/TPCC.actor.cpp
-  workloads/TPCCWorkload.h
-  workloads/TriggerRecovery.actor.cpp
-  workloads/UDPWorkload.actor.cpp
-  workloads/UnitPerf.actor.cpp
-  workloads/UnitTests.actor.cpp
-  workloads/Unreadable.actor.cpp
-  workloads/VersionStamp.actor.cpp
-  workloads/WatchAndWait.actor.cpp
-  workloads/Watches.actor.cpp
-  workloads/WatchesSameKeyCorrectness.actor.cpp
-  workloads/WorkerErrors.actor.cpp
-  workloads/workloads.actor.h
-  workloads/WriteBandwidth.actor.cpp
-  workloads/WriteDuringRead.actor.cpp
-  workloads/WriteTagThrottling.actor.cpp
-)
-=======
 fdb_find_sources(FDBSERVER_SRCS)
->>>>>>> 5a6174db
 
 if(${COROUTINE_IMPL} STREQUAL libcoro)
   list(APPEND FDBSERVER_SRCS coroimpl/CoroFlowCoro.actor.cpp)
